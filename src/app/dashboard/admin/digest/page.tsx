'use client';

import { useState } from 'react';
import Link from 'next/link';
import { trpc } from '@/lib/trpc';
import { Button } from '@/components/rebuild/ui/Button';
import { Mail, Send, Eye, AlertCircle, CheckCircle } from 'lucide-react';

export default function DigestControlPage() {
  const [selectedUserId, setSelectedUserId] = useState('');
  const [sendStatus, setSendStatus] = useState<{
    type: 'success' | 'error' | null;
    message: string;
  }>({ type: null, message: '' });

  // Get all Competition Directors
  const { data: usersData } = trpc.superAdmin.users.getAllUsers.useQuery({
    role: 'competition_director',
    limit: 100,
  });

  // Preview digest mutation
  const previewMutation = trpc.superAdmin.digest.previewDigest.useQuery(
    { userId: selectedUserId },
    { enabled: false }
  );

  // Send digest to user mutation
  const sendDigestMutation = trpc.superAdmin.digest.sendDigestToUser.useMutation({
    onSuccess: (data) => {
      setSendStatus({
        type: 'success',
        message: `Digest sent successfully! ${data.summary.totalPendingActions} pending actions included.`,
      });
    },
    onError: (error) => {
      setSendStatus({
        type: 'error',
        message: error.message,
      });
    },
  });

  // Send scheduled digests mutation
  const sendScheduledMutation = trpc.superAdmin.digest.sendScheduledDigests.useMutation({
    onSuccess: (results) => {
      setSendStatus({
        type: 'success',
        message: `Batch complete: ${results.sent.length} sent, ${results.failed.length} failed, ${results.skipped.length} skipped.`,
      });
    },
    onError: (error) => {
      setSendStatus({
        type: 'error',
        message: error.message,
      });
    },
  });

  const handlePreview = async () => {
    if (!selectedUserId) {
      setSendStatus({ type: 'error', message: 'Please select a user' });
      return;
    }
    previewMutation.refetch();
  };

  const handleSendToUser = async () => {
    if (!selectedUserId) {
      setSendStatus({ type: 'error', message: 'Please select a user' });
      return;
    }
    sendDigestMutation.mutate({ userId: selectedUserId });
  };

  const handleSendScheduled = async () => {
    if (
      !confirm(
        'This will send digests to ALL Competition Directors who are due for their digest right now. Continue?'
      )
    ) {
      return;
    }
    sendScheduledMutation.mutate();
  };

  const users = usersData?.users || [];
  const previewData = previewMutation.data;

  return (
    <main className="min-h-screen bg-gradient-to-br from-slate-900 via-gray-900 to-black">
      <div className="container mx-auto px-4 py-8 max-w-6xl">
        {/* Header */}
        <div className="mb-8">
          <Link
            href="/dashboard"
            className="text-purple-400 hover:text-purple-300 text-sm inline-block mb-4"
          >
            ← Back to Dashboard
          </Link>
          <h1 className="text-4xl font-bold text-white mb-2">📬 Daily Digest Control Panel</h1>
          <p className="text-gray-400">
            Test, preview, and manually trigger daily digest emails for Competition Directors
          </p>
        </div>

        {/* Status Messages */}
        {sendStatus.type && (
          <div
            className={`mb-6 p-4 rounded-lg border flex items-start gap-3 ${
              sendStatus.type === 'success'
                ? 'bg-green-500/10 border-green-400/30 text-green-300'
                : 'bg-red-500/10 border-red-400/30 text-red-300'
            }`}
          >
            {sendStatus.type === 'success' ? (
              <CheckCircle className="w-5 h-5 flex-shrink-0 mt-0.5" />
            ) : (
              <AlertCircle className="w-5 h-5 flex-shrink-0 mt-0.5" />
            )}
            <div>
              <p className="font-medium">
                {sendStatus.type === 'success' ? 'Success' : 'Error'}
              </p>
              <p className="text-sm mt-1">{sendStatus.message}</p>
            </div>
          </div>
        )}

        {/* Test Send Section */}
        <div className="bg-slate-800/50 backdrop-blur-sm border border-slate-700/50 rounded-lg p-6 mb-6">
          <h2 className="text-2xl font-bold text-white mb-4">🧪 Test Send</h2>
          <p className="text-gray-400 mb-4">
            Send a test digest email to a specific Competition Director to verify content and
            formatting.
          </p>

          <div className="space-y-4">
            {/* User Selection */}
            <div>
              <label className="block text-sm font-medium text-gray-300 mb-2">
                Select Competition Director
              </label>
              <select
                value={selectedUserId}
                onChange={(e) => {
                  setSelectedUserId(e.target.value);
                  setSendStatus({ type: null, message: '' });
                }}
                className="w-full px-4 py-2 bg-slate-700/50 border border-slate-600 rounded-lg text-white focus:outline-none focus:ring-2 focus:ring-purple-500"
              >
                <option value="">-- Select User --</option>
                {users.map((user: any) => (
                  <option key={user.id} value={user.id}>
<<<<<<< HEAD
                    {`${user.first_name || ''} ${user.last_name || ''}`.trim() || user.users.email}
=======
                    {`${user.first_name || ''} ${user.last_name || ''}`.trim() || user.id.slice(0, 8)} ({user.tenants?.name || 'Unknown Tenant'})
>>>>>>> 18a45c4f
                  </option>
                ))}
              </select>
            </div>

            {/* Action Buttons */}
            <div className="flex gap-3">
              <Button
                onClick={handlePreview}
                disabled={!selectedUserId || previewMutation.isFetching}
                variant="secondary"
              >
                <Eye className="w-4 h-4 mr-2" />
                {previewMutation.isFetching ? 'Loading...' : 'Preview Content'}
              </Button>
              <Button
                onClick={handleSendToUser}
                disabled={!selectedUserId || sendDigestMutation.isPending}
              >
                <Send className="w-4 h-4 mr-2" />
                {sendDigestMutation.isPending ? 'Sending...' : 'Send Digest'}
              </Button>
            </div>
          </div>

          {/* Preview Data */}
          {previewData && (
            <div className="mt-6 p-4 bg-slate-900/50 rounded-lg border border-slate-600">
              <h3 className="text-lg font-semibold text-white mb-3">Preview Summary</h3>
              <div className="grid grid-cols-2 gap-4 text-sm">
                <div className="col-span-2">
                  <p className="text-gray-400">Total Pending Actions</p>
                  <p className="text-3xl font-bold text-purple-400">
                    {previewData.summary.totalPendingActions}
                  </p>
                </div>
                <div>
                  <p className="text-gray-400">Pending Reservations</p>
                  <p className="text-2xl font-bold text-blue-400">
                    {previewData.pendingActions.reservationReviews.length}
                  </p>
                  <p className="text-xs text-gray-500 mt-1">Need approval</p>
                </div>
                <div>
                  <p className="text-gray-400">Summarized Reservations</p>
                  <p className="text-2xl font-bold text-green-400">
                    {previewData.pendingActions.summarizedReservations.length}
                  </p>
                  <p className="text-xs text-gray-500 mt-1">Need invoices</p>
                </div>
                <div>
                  <p className="text-gray-400">Draft Invoices</p>
                  <p className="text-2xl font-bold text-amber-400">
                    {previewData.pendingActions.draftInvoices.length}
                  </p>
                  <p className="text-xs text-gray-500 mt-1">Need to be sent</p>
                </div>
                <div>
                  <p className="text-gray-400">Exception Requests</p>
                  <p className="text-2xl font-bold text-red-400">
                    {previewData.pendingActions.classificationRequests.length}
                  </p>
                  <p className="text-xs text-gray-500 mt-1">Awaiting review</p>
                </div>
              </div>

              {previewData.summary.totalPendingActions === 0 && (
                <p className="text-amber-400 mt-4 text-sm">
                  ⚠️ This digest would be empty (no pending actions)
                </p>
              )}
            </div>
          )}
        </div>

        {/* Batch Send Section */}
        <div className="bg-slate-800/50 backdrop-blur-sm border border-slate-700/50 rounded-lg p-6 mb-6">
          <h2 className="text-2xl font-bold text-white mb-4">📤 Scheduled Batch Send</h2>
          <p className="text-gray-400 mb-4">
            Send digests to all Competition Directors who are currently due for their scheduled
            digest based on their preferences (daily, weekly, or monthly).
          </p>

          <div className="bg-amber-500/10 border border-amber-400/30 rounded-lg p-4 mb-4">
            <div className="flex items-start gap-3">
              <AlertCircle className="w-5 h-5 text-amber-400 flex-shrink-0 mt-0.5" />
              <div className="text-sm text-amber-300">
                <p className="font-medium mb-1">Manual Trigger</p>
                <p>
                  This checks current time against user preferences and sends to users who are due
                  right now. Normally triggered by Vercel cron job.
                </p>
              </div>
            </div>
          </div>

          <Button
            onClick={handleSendScheduled}
            disabled={sendScheduledMutation.isPending}
            variant="primary"
          >
            <Mail className="w-4 h-4 mr-2" />
            {sendScheduledMutation.isPending ? 'Processing...' : 'Send Scheduled Digests'}
          </Button>
        </div>

        {/* Tenant Digest Toggles */}
        <div className="bg-slate-800/50 backdrop-blur-sm border border-slate-700/50 rounded-lg p-6 mb-6">
          <h2 className="text-2xl font-bold text-white mb-4">🔔 Tenant Digest Settings</h2>
          <p className="text-gray-400 mb-4">
            Enable or disable daily digest emails for each Competition Director. When disabled, no
            digest emails will be sent to that tenant.
          </p>

          <div className="space-y-3">
            {users.map((user: any) => (
              <div
                key={user.id}
                className="flex items-center justify-between p-4 bg-slate-900/50 rounded-lg border border-slate-600"
              >
                <div>
                  <p className="text-white font-medium">
                    {`${user.first_name || ''} ${user.last_name || ''}`.trim() || user.id.slice(0, 8)}
                  </p>
                  <p className="text-sm text-gray-400">{user.users.email}</p>
                </div>
                <label className="relative inline-flex items-center cursor-pointer">
                  <input
                    type="checkbox"
                    defaultChecked={true}
                    className="sr-only peer"
                    disabled
                  />
                  <div className="w-11 h-6 bg-gray-600 peer-focus:outline-none peer-focus:ring-4 peer-focus:ring-purple-800 rounded-full peer peer-checked:after:translate-x-full rtl:peer-checked:after:-translate-x-full peer-checked:after:border-white after:content-[''] after:absolute after:top-[2px] after:start-[2px] after:bg-white after:border-gray-300 after:border after:rounded-full after:h-5 after:w-5 after:transition-all peer-checked:bg-purple-600"></div>
                  <span className="ms-3 text-sm font-medium text-gray-400">
                    {true ? 'Enabled' : 'Disabled'}
                  </span>
                </label>
              </div>
            ))}
          </div>

          <div className="mt-4 p-3 bg-blue-500/10 border border-blue-400/30 rounded-lg">
            <p className="text-sm text-blue-300">
              💡 <strong>Coming Soon:</strong> Toggle functionality will be connected to tenant
              preferences in a future update.
            </p>
          </div>
        </div>

        {/* Info Section */}
        <div className="bg-slate-800/50 backdrop-blur-sm border border-slate-700/50 rounded-lg p-6">
          <h2 className="text-2xl font-bold text-white mb-4">ℹ️ How Daily Digests Work</h2>
          <div className="space-y-3 text-gray-300 text-sm">
            <div>
              <p className="font-medium text-white mb-1">Digest Content Includes:</p>
              <ul className="list-disc list-inside space-y-1 text-gray-400 ml-2">
                <li><strong>Pending Reservations:</strong> Studios awaiting approval/rejection</li>
                <li><strong>Summarized Reservations:</strong> Need invoices created</li>
                <li><strong>Draft Invoices:</strong> Need to be sent to studios</li>
                <li><strong>Exception Requests:</strong> Classification changes awaiting review</li>
              </ul>
            </div>
            <div>
              <p className="font-medium text-white mb-1">Scheduling:</p>
              <ul className="list-disc list-inside space-y-1 text-gray-400 ml-2">
                <li>Daily: Sent every day at configured time</li>
                <li>Weekly: Sent on specific day of week at configured time</li>
                <li>Monthly: Sent on specific day of month at configured time</li>
              </ul>
            </div>
            <div>
              <p className="font-medium text-white mb-1">Tenant Preferences:</p>
              <p className="text-gray-400 ml-2">
                Each Competition Director can enable/disable daily digest emails for their tenant.
                Configure preferences above.
              </p>
            </div>
            <div>
              <p className="font-medium text-white mb-1">Activation Status:</p>
              <p className="text-gray-400 ml-2">
                Vercel cron job is currently <strong className="text-amber-400">DISABLED</strong>.
                See README for activation instructions.
              </p>
            </div>
          </div>
        </div>
      </div>
    </main>
  );
}<|MERGE_RESOLUTION|>--- conflicted
+++ resolved
@@ -152,11 +152,7 @@
                 <option value="">-- Select User --</option>
                 {users.map((user: any) => (
                   <option key={user.id} value={user.id}>
-<<<<<<< HEAD
-                    {`${user.first_name || ''} ${user.last_name || ''}`.trim() || user.users.email}
-=======
                     {`${user.first_name || ''} ${user.last_name || ''}`.trim() || user.id.slice(0, 8)} ({user.tenants?.name || 'Unknown Tenant'})
->>>>>>> 18a45c4f
                   </option>
                 ))}
               </select>
@@ -281,7 +277,7 @@
                   <p className="text-white font-medium">
                     {`${user.first_name || ''} ${user.last_name || ''}`.trim() || user.id.slice(0, 8)}
                   </p>
-                  <p className="text-sm text-gray-400">{user.users.email}</p>
+                  <p className="text-sm text-gray-400">{user.tenants?.name || 'Unknown Tenant'}</p>
                 </div>
                 <label className="relative inline-flex items-center cursor-pointer">
                   <input
