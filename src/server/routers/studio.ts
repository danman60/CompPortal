--- conflicted
+++ resolved
@@ -948,11 +948,7 @@
       };
     }),
 
-<<<<<<< HEAD
-  // P1-9: Get studios with entries for a specific competition
-=======
   // Get studios with entries for a specific competition (for scheduler)
->>>>>>> 18a45c4f
   getStudiosForCompetition: publicProcedure
     .input(
       z.object({
@@ -962,22 +958,11 @@
     )
     .query(async ({ input }) => {
       const { competitionId, tenantId } = input;
-<<<<<<< HEAD
-
-      // Get all studios with entries for this competition
-=======
->>>>>>> 18a45c4f
       const studios = await prisma.studios.findMany({
         where: {
           tenant_id: tenantId,
           competition_entries: {
-<<<<<<< HEAD
-            some: {
-              competition_id: competitionId,
-            },
-=======
             some: { competition_id: competitionId },
->>>>>>> 18a45c4f
           },
         },
         select: {
@@ -986,21 +971,6 @@
           _count: {
             select: {
               competition_entries: {
-<<<<<<< HEAD
-                where: {
-                  competition_id: competitionId,
-                },
-              },
-            },
-          },
-        },
-        orderBy: {
-          name: 'asc',
-        },
-      });
-
-      // Transform to include entry count directly
-=======
                 where: { competition_id: competitionId },
               },
             },
@@ -1008,7 +978,6 @@
         },
         orderBy: { name: 'asc' },
       });
->>>>>>> 18a45c4f
       return studios.map((studio) => ({
         id: studio.id,
         name: studio.name,
