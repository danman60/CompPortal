import { render } from '@react-email/components';
import RegistrationConfirmation from '@/emails/RegistrationConfirmation';
import InvoiceDelivery from '@/emails/InvoiceDelivery';
import ReservationApproved from '@/emails/ReservationApproved';
import ReservationRejected from '@/emails/ReservationRejected';
import ReservationSubmitted from '@/emails/ReservationSubmitted';
import ReservationMoved from '@/emails/ReservationMoved';
import RoutineSummarySubmitted from '@/emails/RoutineSummarySubmitted';
import StudioProfileSubmitted from '@/emails/StudioProfileSubmitted';
import EntrySubmitted from '@/emails/EntrySubmitted';
import StudioApproved from '@/emails/StudioApproved';
import StudioRejected from '@/emails/StudioRejected';
import PaymentConfirmed from '@/emails/PaymentConfirmed';
import MissingMusicReminder from '@/emails/MissingMusicReminder';
import WelcomeEmail from '@/emails/WelcomeEmail';
import DailyDigest from '@/emails/DailyDigest';
import AccountRecovery from '@/emails/AccountRecovery';
<<<<<<< HEAD
import MusicStatusReport from '@/emails/MusicStatusReport';
import MusicUrgentWarning from '@/emails/MusicUrgentWarning';
import MusicPostDeadlineReport from '@/emails/MusicPostDeadlineReport';
=======
import SpaceRequestNotification from '@/emails/SpaceRequestNotification';
import SummaryReopened from '@/emails/SummaryReopened';
>>>>>>> 18a45c4f

/**
 * Render email templates to HTML
 */

export interface TenantBranding {
  primaryColor?: string;
  secondaryColor?: string;
  logo?: string | null;
  tenantName?: string;
}

export interface RegistrationConfirmationData {
  studioName: string;
  competitionName: string;
  competitionYear: number;
  competitionDate?: string;
  contactEmail: string;
  portalUrl?: string;
  tenantBranding?: TenantBranding;
}

export interface InvoiceDeliveryData {
  studioName: string;
  competitionName: string;
  competitionYear: number;
  invoiceNumber: string;
  totalAmount: number;
  routineCount: number;
  invoiceUrl: string;
  dueDate?: string;
  portalUrl?: string;
  tenantBranding?: TenantBranding;
}

export interface ReservationApprovedData {
  studioName: string;
  competitionName: string;
  competitionYear: number;
  spacesConfirmed: number;
  portalUrl: string;
  nextSteps?: string[];
  tenantBranding?: TenantBranding;
}

export interface ReservationRejectedData {
  studioName: string;
  competitionName: string;
  competitionYear: number;
  reason?: string;
  portalUrl: string;
  contactEmail: string;
  tenantBranding?: TenantBranding;
}

export interface ReservationMovedData {
  studioName: string;
  oldCompetitionName: string;
  newCompetitionName: string;
  newCompetitionYear: number;
  spacesConfirmed: number;
  entriesUpdated: number;
  portalUrl: string;
  tenantBranding?: TenantBranding;
}

export interface EntrySubmittedData {
  studioName: string;
  competitionName: string;
  competitionYear: number;
  entryTitle: string;
  entryNumber?: number;
  category: string;
  sizeCategory: string;
  participantCount: number;
  entryFee: number;
  portalUrl?: string;
  tenantBranding?: TenantBranding;
}

export interface StudioApprovedData {
  studioName: string;
  ownerName?: string;
  portalUrl: string;
  tenantBranding?: TenantBranding;
}

export interface StudioRejectedData {
  studioName: string;
  ownerName?: string;
  reason?: string;
  portalUrl: string;
  contactEmail: string;
  tenantBranding?: TenantBranding;
}

export interface PaymentConfirmedData {
  studioName: string;
  competitionName: string;
  competitionYear: number;
  amount: number;
  paymentStatus: 'pending' | 'partial' | 'paid' | 'refunded' | 'cancelled';
  invoiceNumber?: string;
  paymentDate: string;
  portalUrl?: string;
  tenantBranding?: TenantBranding;
}

export interface MissingMusicReminderData {
  studioName: string;
  competitionName: string;
  competitionYear: number;
  routinesWithoutMusic: Array<{
    title: string;
    entryNumber?: number;
    category: string;
  }>;
  portalUrl: string;
  daysUntilCompetition?: number;
  tenantBranding?: TenantBranding;
}

export interface WelcomeEmailData {
  name: string;
  email: string;
  dashboardUrl: string; // Required - must be tenant-specific URL
  tenantBranding?: TenantBranding;
}

export interface ReservationSubmittedData {
  studioName: string;
  competitionName: string;
  competitionYear: number;
  spacesRequested: number;
  studioEmail: string;
  portalUrl: string;
  tenantBranding?: TenantBranding;
}

export interface RoutineSummarySubmittedData {
  studioName: string;
  competitionName: string;
  competitionYear: number;
  routineCount: number;
  totalFees: number;
  studioEmail: string;
  portalUrl: string;
  tenantBranding?: TenantBranding;
}

export interface StudioProfileSubmittedData {
  studioName: string;
  studioEmail: string;
  ownerName?: string;
  city?: string;
  province?: string;
  portalUrl: string;
  tenantBranding?: TenantBranding;
}

export interface AccountRecoveryData {
  studioName: string;
  recoveryUrl: string;
  tenantName: string;
  tenantBranding?: TenantBranding;
}

<<<<<<< HEAD
export interface MusicStatusReportData {
  cdName: string;
  competitionName: string;
  competitionYear: number;
  totalEntries: number;
  withMusic: number;
  missingMusic: number;
  studiosWithMissing: Array<{
    studioName: string;
    studioId: string;
    missingCount: number;
    entryNumbers: number[];
    lastReminderAt?: Date | null;
  }>;
  portalUrl: string;
  daysUntilDeadline?: number;
  tenantBranding?: TenantBranding;
}

export interface MusicUrgentWarningData {
  studioName: string;
  competitionName: string;
  competitionYear: number;
  routinesWithoutMusic: Array<{
    title: string;
    entryNumber?: number;
    category: string;
  }>;
  portalUrl: string;
  hoursUntilDeadline: number;
  deadlineDate: string;
  deadlineTime: string;
  tenantBranding?: TenantBranding;
}

export interface MusicPostDeadlineReportData {
  cdName: string;
  competitionName: string;
  competitionYear: number;
  totalEntries: number;
  withMusic: number;
  missingMusic: number;
  entriesMissing: Array<{
    entryNumber: number;
    title: string;
    studioName: string;
    category: string;
  }>;
=======
export interface SpaceRequestNotificationData {
  studioName: string;
  competitionName: string;
  competitionYear: number;
  currentSpaces: number;
  additionalSpaces: number;
  newTotal: number;
  justification?: string | null;
  portalUrl: string;
  tenantBranding?: TenantBranding;
}

export interface SummaryReopenedData {
  studioName: string;
  competitionName: string;
  competitionYear: number;
  reason?: string;
>>>>>>> 18a45c4f
  portalUrl: string;
  tenantBranding?: TenantBranding;
}

export interface DailyDigestData {
  userName: string;
  tenantName: string;
  portalUrl: string;
  pendingActions: {
    classificationRequests: Array<{
      id: string;
      entryTitle: string;
      studioName: string;
      requestedClassification: string;
      submittedAt: Date;
    }>;
    reservationReviews: Array<{
      id: string;
      studioName: string;
      competitionName: string;
      entriesRequested: number;
      submittedAt: Date;
    }>;
  };
  upcomingEvents: Array<{
    id: string;
    name: string;
    startDate: Date;
    daysUntil: number;
  }>;
  recentActivity: Array<{
    action: string;
    description: string;
    timestamp: Date;
  }>;
  tenantBranding?: TenantBranding;
}

/**
 * Render registration confirmation email
 */
export async function renderRegistrationConfirmation(data: RegistrationConfirmationData) {
  return render(<RegistrationConfirmation {...data} />);
}

/**
 * Render invoice delivery email
 */
export async function renderInvoiceDelivery(data: InvoiceDeliveryData) {
  return render(<InvoiceDelivery {...data} />);
}

/**
 * Render reservation approved email
 */
export async function renderReservationApproved(data: ReservationApprovedData) {
  return render(<ReservationApproved {...data} />);
}

/**
 * Render reservation rejected email
 */
export async function renderReservationRejected(data: ReservationRejectedData) {
  return render(<ReservationRejected {...data} />);
}

/**
 * Render reservation moved email
 */
export async function renderReservationMoved(data: ReservationMovedData) {
  return render(<ReservationMoved {...data} />);
}

/**
 * Render entry submitted email
 */
export async function renderEntrySubmitted(data: EntrySubmittedData) {
  return render(<EntrySubmitted {...data} />);
}

/**
 * Render studio approved email
 */
export async function renderStudioApproved(data: StudioApprovedData) {
  return render(<StudioApproved {...data} />);
}

/**
 * Render studio rejected email
 */
export async function renderStudioRejected(data: StudioRejectedData) {
  return render(<StudioRejected {...data} />);
}

/**
 * Render payment confirmed email
 */
export async function renderPaymentConfirmed(data: PaymentConfirmedData) {
  return render(<PaymentConfirmed {...data} />);
}

/**
 * Render missing music reminder email
 */
export async function renderMissingMusicReminder(data: MissingMusicReminderData) {
  return render(<MissingMusicReminder {...data} />);
}

/**
 * Render welcome email
 */
export async function renderWelcomeEmail(data: WelcomeEmailData) {
  return render(<WelcomeEmail {...data} />);
}

/**
 * Render reservation submitted email (for CD)
 */
export async function renderReservationSubmitted(data: ReservationSubmittedData) {
  return render(<ReservationSubmitted {...data} />);
}

/**
 * Render routine summary submitted email (for CD)
 */
export async function renderRoutineSummarySubmitted(data: RoutineSummarySubmittedData) {
  return render(<RoutineSummarySubmitted {...data} />);
}

/**
 * Render studio profile submitted email (for CD)
 */
export async function renderStudioProfileSubmitted(data: StudioProfileSubmittedData) {
  return render(<StudioProfileSubmitted {...data} />);
}

/**
 * Render daily digest email (for CD)
 */
export async function renderDailyDigest(data: DailyDigestData) {
  return render(<DailyDigest {...data} />);
}

/**
 * Render account recovery email
 */
export async function renderAccountRecovery(data: AccountRecoveryData) {
  return render(<AccountRecovery {...data} />);
}

/**
<<<<<<< HEAD
 * Render music status report email (for CD)
 */
export async function renderMusicStatusReport(data: MusicStatusReportData) {
  return render(<MusicStatusReport {...data} />);
}

/**
 * Render music urgent warning email (for SD)
 */
export async function renderMusicUrgentWarning(data: MusicUrgentWarningData) {
  return render(<MusicUrgentWarning {...data} />);
}

/**
 * Render music post-deadline report email (for CD)
 */
export async function renderMusicPostDeadlineReport(data: MusicPostDeadlineReportData) {
  return render(<MusicPostDeadlineReport {...data} />);
=======
 * Render space request notification email (for CD)
 */
export async function renderSpaceRequestNotification(data: SpaceRequestNotificationData) {
  return render(<SpaceRequestNotification {...data} />);
}

/**
 * Render summary reopened email (for SD)
 */
export async function renderSummaryReopened(data: SummaryReopenedData) {
  return render(<SummaryReopened {...data} />);
>>>>>>> 18a45c4f
}

/**
 * Get email subject for template
 */
export function getEmailSubject(
<<<<<<< HEAD
  template: 'registration' | 'invoice' | 'reservation-approved' | 'reservation-rejected' | 'reservation-submitted' | 'routine-summary-submitted' | 'studio-profile-submitted' | 'entry' | 'studio-approved' | 'studio-rejected' | 'payment-confirmed' | 'missing-music' | 'daily-digest' | 'music-status-report' | 'music-urgent-warning' | 'music-post-deadline',
=======
  template: 'registration' | 'invoice' | 'reservation-approved' | 'reservation-rejected' | 'reservation-submitted' | 'reservation-moved' | 'routine-summary-submitted' | 'studio-profile-submitted' | 'entry' | 'studio-approved' | 'studio-rejected' | 'payment-confirmed' | 'missing-music' | 'daily-digest',
>>>>>>> 18a45c4f
  data: { [key: string]: any }
): string {
  const subjects = {
    registration: `Registration Confirmed - ${data.competitionName} (${data.competitionYear})`,
    invoice: `Invoice ${data.invoiceNumber} - ${data.competitionName} (${data.competitionYear})`,
    'reservation-approved': `Reservation Approved - ${data.competitionName} (${data.competitionYear})`,
    'reservation-rejected': `Reservation Status Update - ${data.competitionName} (${data.competitionYear})`,
    'reservation-submitted': `New Reservation from ${data.studioName} - ${data.competitionName}`,
    'reservation-moved': `Competition Change: Moved to ${data.newCompetitionName}`,
    'routine-summary-submitted': `Routine Summary Ready from ${data.studioName} - ${data.competitionName}`,
    'studio-profile-submitted': `New Studio Registration - ${data.studioName}`,
    entry: `Routine Submitted: ${data.entryTitle} - ${data.competitionName}`,
    'studio-approved': `Welcome to the Platform - ${data.studioName}`,
    'studio-rejected': `Studio Registration Status Update`,
    'payment-confirmed': `Payment ${data.paymentStatus ? data.paymentStatus.toUpperCase() : 'CONFIRMED'} - ${data.competitionName} (${data.competitionYear})`,
    'missing-music': `⏰ Reminder: Upload Music Files - ${data.competitionName}`,
    'daily-digest': `${data.tenantName} Daily Digest - ${new Date().toLocaleDateString()}`,
    'music-status-report': `Music Status Report - ${data.competitionName} (${data.competitionYear})`,
    'music-urgent-warning': `⚠️ URGENT: ${data.hoursUntilDeadline}h Left to Upload Music - ${data.competitionName}`,
    'music-post-deadline': `Final Music Report - ${data.competitionName} (${data.competitionYear})`,
  };

  return subjects[template];
}<|MERGE_RESOLUTION|>--- conflicted
+++ resolved
@@ -15,14 +15,8 @@
 import WelcomeEmail from '@/emails/WelcomeEmail';
 import DailyDigest from '@/emails/DailyDigest';
 import AccountRecovery from '@/emails/AccountRecovery';
-<<<<<<< HEAD
-import MusicStatusReport from '@/emails/MusicStatusReport';
-import MusicUrgentWarning from '@/emails/MusicUrgentWarning';
-import MusicPostDeadlineReport from '@/emails/MusicPostDeadlineReport';
-=======
 import SpaceRequestNotification from '@/emails/SpaceRequestNotification';
 import SummaryReopened from '@/emails/SummaryReopened';
->>>>>>> 18a45c4f
 
 /**
  * Render email templates to HTML
@@ -190,56 +184,6 @@
   tenantBranding?: TenantBranding;
 }
 
-<<<<<<< HEAD
-export interface MusicStatusReportData {
-  cdName: string;
-  competitionName: string;
-  competitionYear: number;
-  totalEntries: number;
-  withMusic: number;
-  missingMusic: number;
-  studiosWithMissing: Array<{
-    studioName: string;
-    studioId: string;
-    missingCount: number;
-    entryNumbers: number[];
-    lastReminderAt?: Date | null;
-  }>;
-  portalUrl: string;
-  daysUntilDeadline?: number;
-  tenantBranding?: TenantBranding;
-}
-
-export interface MusicUrgentWarningData {
-  studioName: string;
-  competitionName: string;
-  competitionYear: number;
-  routinesWithoutMusic: Array<{
-    title: string;
-    entryNumber?: number;
-    category: string;
-  }>;
-  portalUrl: string;
-  hoursUntilDeadline: number;
-  deadlineDate: string;
-  deadlineTime: string;
-  tenantBranding?: TenantBranding;
-}
-
-export interface MusicPostDeadlineReportData {
-  cdName: string;
-  competitionName: string;
-  competitionYear: number;
-  totalEntries: number;
-  withMusic: number;
-  missingMusic: number;
-  entriesMissing: Array<{
-    entryNumber: number;
-    title: string;
-    studioName: string;
-    category: string;
-  }>;
-=======
 export interface SpaceRequestNotificationData {
   studioName: string;
   competitionName: string;
@@ -257,7 +201,6 @@
   competitionName: string;
   competitionYear: number;
   reason?: string;
->>>>>>> 18a45c4f
   portalUrl: string;
   tenantBranding?: TenantBranding;
 }
@@ -409,26 +352,6 @@
 }
 
 /**
-<<<<<<< HEAD
- * Render music status report email (for CD)
- */
-export async function renderMusicStatusReport(data: MusicStatusReportData) {
-  return render(<MusicStatusReport {...data} />);
-}
-
-/**
- * Render music urgent warning email (for SD)
- */
-export async function renderMusicUrgentWarning(data: MusicUrgentWarningData) {
-  return render(<MusicUrgentWarning {...data} />);
-}
-
-/**
- * Render music post-deadline report email (for CD)
- */
-export async function renderMusicPostDeadlineReport(data: MusicPostDeadlineReportData) {
-  return render(<MusicPostDeadlineReport {...data} />);
-=======
  * Render space request notification email (for CD)
  */
 export async function renderSpaceRequestNotification(data: SpaceRequestNotificationData) {
@@ -440,18 +363,13 @@
  */
 export async function renderSummaryReopened(data: SummaryReopenedData) {
   return render(<SummaryReopened {...data} />);
->>>>>>> 18a45c4f
 }
 
 /**
  * Get email subject for template
  */
 export function getEmailSubject(
-<<<<<<< HEAD
-  template: 'registration' | 'invoice' | 'reservation-approved' | 'reservation-rejected' | 'reservation-submitted' | 'routine-summary-submitted' | 'studio-profile-submitted' | 'entry' | 'studio-approved' | 'studio-rejected' | 'payment-confirmed' | 'missing-music' | 'daily-digest' | 'music-status-report' | 'music-urgent-warning' | 'music-post-deadline',
-=======
   template: 'registration' | 'invoice' | 'reservation-approved' | 'reservation-rejected' | 'reservation-submitted' | 'reservation-moved' | 'routine-summary-submitted' | 'studio-profile-submitted' | 'entry' | 'studio-approved' | 'studio-rejected' | 'payment-confirmed' | 'missing-music' | 'daily-digest',
->>>>>>> 18a45c4f
   data: { [key: string]: any }
 ): string {
   const subjects = {
@@ -469,9 +387,6 @@
     'payment-confirmed': `Payment ${data.paymentStatus ? data.paymentStatus.toUpperCase() : 'CONFIRMED'} - ${data.competitionName} (${data.competitionYear})`,
     'missing-music': `⏰ Reminder: Upload Music Files - ${data.competitionName}`,
     'daily-digest': `${data.tenantName} Daily Digest - ${new Date().toLocaleDateString()}`,
-    'music-status-report': `Music Status Report - ${data.competitionName} (${data.competitionYear})`,
-    'music-urgent-warning': `⚠️ URGENT: ${data.hoursUntilDeadline}h Left to Upload Music - ${data.competitionName}`,
-    'music-post-deadline': `Final Music Report - ${data.competitionName} (${data.competitionYear})`,
   };
 
   return subjects[template];
