'use client';

import { useState, useEffect } from 'react';
import { trpc } from '@/lib/trpc';
import { useRouter } from 'next/navigation';
import { mapCSVHeaders, ROUTINE_CSV_FIELDS } from '@/lib/csv-utils';
import { parseISODateToUTC } from '@/lib/date-utils';
import * as XLSX from 'xlsx';
import levenshtein from 'fast-levenshtein';

type ParsedRoutine = {
  title: string;
  props?: string;
  dancers?: string;
  choreographer?: string;
  duration_seconds?: number | string;
  // Dance Category - multiple possible column names
  category?: string;
  'dance category'?: string;
  genre?: string;
  style?: string;
  type?: string;
  matched_dancers: Array<{
    dancer_id: string;
    dancer_name: string;
    dancer_age: number | null;
    date_of_birth: string | null;
    classification_id?: string | null;
  }>;
  unmatched_dancers: string[];
};

type ValidationError = {
  row: number;
  field: string;
  message: string;
};

export default function RoutineCSVImport() {
  const router = useRouter();
  const [file, setFile] = useState<File | null>(null);
  const [parsedData, setParsedData] = useState<ParsedRoutine[]>([]);
  const [validationErrors, setValidationErrors] = useState<ValidationError[]>([]);
  const [isProcessing, setIsProcessing] = useState(false);
  const [importStatus, setImportStatus] = useState<'idle' | 'parsing' | 'validated' | 'creating' | 'error'>('idle');
  const [availableSheets, setAvailableSheets] = useState<string[]>([]);
  const [selectedSheet, setSelectedSheet] = useState<string>('');
  const [excelWorkbook, setExcelWorkbook] = useState<XLSX.WorkBook | null>(null);
  const [selectedReservationId, setSelectedReservationId] = useState<string>('');
  const [selectedRoutines, setSelectedRoutines] = useState<Set<number>>(new Set());

  // Get user and studio data
  const { data: currentUser } = trpc.user.getCurrentUser.useQuery();
  const studioId = (currentUser?.role === 'studio_director' || currentUser?.role === 'super_admin')
    ? currentUser.studio?.id
    : '';

  // DEBUG: Log user data
  console.log('[RoutineCSVImport] currentUser:', JSON.stringify({
    role: currentUser?.role,
    studioId: currentUser?.studio?.id,
    email: currentUser?.email,
  }, null, 2));
  console.log('[RoutineCSVImport] Computed studioId:', studioId);

  // Fetch approved reservations for the studio
  const { data: reservationsData } = trpc.reservation.getAll.useQuery(
    { studioId: studioId || '', status: 'approved' },
    { enabled: !!studioId }
  );

  // DEBUG: Log reservations query result
  console.log('[RoutineCSVImport] Reservations query enabled:', !!studioId);
  console.log('[RoutineCSVImport] Reservations data:', reservationsData);

  // Pre-select first approved reservation if only one exists
  useEffect(() => {
    if (reservationsData?.reservations && reservationsData.reservations.length > 0 && !selectedReservationId) {
      setSelectedReservationId(reservationsData.reservations[0].id);
    }
  }, [reservationsData?.reservations, selectedReservationId]);

  // Fetch existing dancers for matching
  const { data: existingDancers, isLoading: dancersLoading } = trpc.dancer.getByStudio.useQuery(
    { studioId: studioId || '' },
    { enabled: !!studioId }
  );

  // DEBUG: Log dancers query result
  console.log('[RoutineCSVImport] Dancers query enabled:', !!studioId);
  console.log('[RoutineCSVImport] Dancers loading:', dancersLoading);
  console.log('[RoutineCSVImport] Dancers count:', existingDancers?.dancers?.length);

  // Fetch existing entries for export (max limit is 100 per backend validation)
  const { data: existingEntries } = trpc.entry.getAll.useQuery(
    { limit: 100 },
    { enabled: !!studioId }
  );

  const createSessionMutation = trpc.importSession.create.useMutation();

  // Fuzzy match dancer name against existing dancers (merges first + last name columns)
  const matchDancerName = (name: string): { dancer: any; confidence: number } | null => {
    if (!existingDancers?.dancers || existingDancers.dancers.length === 0) return null;

    // Clean name: remove age in parentheses, extra spaces, special chars
    let cleaned = name
      .replace(/\s*\(Age\s+\d+\)/gi, '') // Remove "(Age 15)" or "(age 15)"
      .replace(/\s*\(\d+\)/g, '') // Remove "(15)" alone
      .replace(/[^\w\s-]/g, '') // Remove special chars except hyphens
      .toLowerCase()
      .trim()
      .replace(/\s+/g, ' '); // Normalize spaces

    let bestMatch: { dancer: any; confidence: number } | null = null;

    for (const dancer of existingDancers.dancers) {
      const dancerFullName = `${dancer.first_name} ${dancer.last_name}`.toLowerCase();
      const firstName = dancer.first_name.toLowerCase();
      const lastName = dancer.last_name.toLowerCase();

      // Exact match on full name
      if (dancerFullName === cleaned) {
        return { dancer, confidence: 1.0 };
      }

      // Match first name + last name (handles "First Last" format)
      const nameParts = cleaned.split(' ');
      if (nameParts.length >= 2) {
        const csvFirst = nameParts[0];
        const csvLast = nameParts[nameParts.length - 1];

        if (csvFirst === firstName && csvLast === lastName) {
          return { dancer, confidence: 1.0 };
        }
      }

      // Fuzzy match with Levenshtein distance on full name
      const distance = levenshtein.get(cleaned, dancerFullName);
      const maxLength = Math.max(cleaned.length, dancerFullName.length);
      const confidence = 1 - (distance / maxLength);

      if (confidence >= 0.7 && (!bestMatch || confidence > bestMatch.confidence)) {
        bestMatch = { dancer, confidence };
      }

      // Partial match: first name only (if CSV only has first name)
      if (nameParts.length === 1 && cleaned === firstName) {
        const partialConfidence = 0.75; // Good but not perfect
        if (!bestMatch || partialConfidence > bestMatch.confidence) {
          bestMatch = { dancer, confidence: partialConfidence };
        }
      }

      // Partial match: last name only (if CSV only has last name)
      if (nameParts.length === 1 && cleaned === lastName) {
        const partialConfidence = 0.75;
        if (!bestMatch || partialConfidence > bestMatch.confidence) {
          bestMatch = { dancer, confidence: partialConfidence };
        }
      }
    }

    return bestMatch;
  };

<<<<<<< HEAD
  // Calculate age at event date - Dec 31 cutoff
  // FIXED: Bug discovered 11:31 AM Nov 12, 2025 - timezone shift caused +1 year error
  // This bug affected O'Neill Academy's 68 bulk-imported routines
  const calculateAgeAtEvent = (dateOfBirth: string | null, eventYear: number): number | null => {
    if (!dateOfBirth) return null;
=======
  // Calculate age at actual competition date (not Dec 31st)
  // FIXED: Bug discovered Nov 13, 2025 - December 31st logic caused incorrect ages
  // Uses actual competition start date instead of year-end cutoff
  const calculateAgeAtEvent = (dateOfBirth: string | null, eventDate: Date | null): number | null => {
    if (!dateOfBirth || !eventDate) return null;
>>>>>>> 18a45c4f

    const birthDate = parseISODateToUTC(dateOfBirth);
    if (!birthDate) return null;

<<<<<<< HEAD
    const cutoffDate = new Date(Date.UTC(eventYear, 11, 31)); // Dec 31 UTC

    // Use UTC methods to prevent timezone mismatch
    let age = cutoffDate.getUTCFullYear() - birthDate.getUTCFullYear();
    const monthDiff = cutoffDate.getUTCMonth() - birthDate.getUTCMonth();

    // Adjust if birthday hasn't occurred yet this year
    if (monthDiff < 0 || (monthDiff === 0 && cutoffDate.getUTCDate() < birthDate.getUTCDate())) {
=======
    // Use UTC methods to prevent timezone mismatch
    let age = eventDate.getUTCFullYear() - birthDate.getUTCFullYear();
    const monthDiff = eventDate.getUTCMonth() - birthDate.getUTCMonth();

    // Adjust if birthday hasn't occurred yet this year
    if (monthDiff < 0 || (monthDiff === 0 && eventDate.getUTCDate() < birthDate.getUTCDate())) {
>>>>>>> 18a45c4f
      age--;
    }

    return age;
  };

  const parseExcel = (workbook: XLSX.WorkBook, sheetName: string): any[] => {
    const worksheet = workbook.Sheets[sheetName];
    if (!worksheet) return [];

    const data: any[][] = XLSX.utils.sheet_to_json(worksheet, { header: 1, raw: false, dateNF: 'yyyy-mm-dd' });
    if (data.length < 2) return [];

    const headers = data[0].map((h: any) => String(h || '').trim()).filter((h: string) => h !== '');
    const { mapping } = mapCSVHeaders(headers, ROUTINE_CSV_FIELDS, 0.7);

    const parsed: any[] = [];

    for (let i = 1; i < data.length; i++) {
      const row = data[i];
      if (!row || row.length === 0) continue;

      const routineRow: any = {};

      headers.forEach((header, colIndex) => {
        const canonicalField = mapping[header];
        const cellValue = row[colIndex];

        if (canonicalField && cellValue !== undefined && cellValue !== null) {
          const value = String(cellValue).trim();
          if (value !== '') {
            routineRow[canonicalField] = value;
          }
        }
      });

      if (Object.keys(routineRow).length > 0) {
        parsed.push(routineRow);
      }
    }

    return parsed;
  };

  const parseCSVLine = (line: string): string[] => {
    const result: string[] = [];
    let current = '';
    let inQuotes = false;

    for (let i = 0; i < line.length; i++) {
      const char = line[i];
      const nextChar = line[i + 1];

      if (char === '"') {
        if (inQuotes && nextChar === '"') {
          current += '"';
          i++;
        } else {
          inQuotes = !inQuotes;
        }
      } else if (char === ',' && !inQuotes) {
        result.push(current.trim());
        current = '';
      } else {
        current += char;
      }
    }

    result.push(current.trim());
    return result;
  };

  const parseCSV = (text: string): any[] => {
    const lines = text.trim().split('\n');
    if (lines.length < 2) return [];

    const csvHeaders = parseCSVLine(lines[0]);
    const { mapping } = mapCSVHeaders(csvHeaders, ROUTINE_CSV_FIELDS, 0.7);

    const data: any[] = [];

    for (let i = 1; i < lines.length; i++) {
      if (!lines[i].trim()) continue;

      const values = parseCSVLine(lines[i]);
      const row: any = {};

      csvHeaders.forEach((csvHeader, index) => {
        const canonicalField = mapping[csvHeader];
        if (canonicalField && values[index]) {
          row[canonicalField] = values[index];
        }
      });

      if (Object.keys(row).length > 0) {
        data.push(row);
      }
    }

    return data;
  };

  // Match dancers for all routines
  const matchDancersInRoutines = (routines: any[], eventDate: Date | null): ParsedRoutine[] => {
    return routines.map(routine => {
      if (!routine.dancers) {
        return {
          ...routine,
          matched_dancers: [],
          unmatched_dancers: [],
        };
      }

      // Split dancer names by comma (handles "First Last" or separate "First,Last" columns)
      const dancerNames = routine.dancers.split(',').map((n: string) => n.trim()).filter((n: string) => n.length > 0);

      const matched: any[] = [];
      const unmatched: string[] = [];

      dancerNames.forEach((name: string) => {
        const match = matchDancerName(name);
        if (match) {
          const age = calculateAgeAtEvent(match.dancer.date_of_birth, eventDate);
          matched.push({
            dancer_id: match.dancer.id,
            dancer_name: name,
            dancer_age: age,
            date_of_birth: match.dancer.date_of_birth
              ? (match.dancer.date_of_birth instanceof Date
                  ? match.dancer.date_of_birth.toISOString().split('T')[0]
                  : match.dancer.date_of_birth)
              : null,
            classification_id: match.dancer.classification_id || null,
          });
        } else {
          unmatched.push(name);
        }
      });

      return {
        ...routine,
        matched_dancers: matched,
        unmatched_dancers: unmatched,
      };
    });
  };

  // Validate only title on upload
  const validateUpload = (data: any[]): ValidationError[] => {
    const errors: ValidationError[] = [];

    data.forEach((routine, index) => {
      const rowNum = index + 2;

      if (!routine.title || routine.title.trim() === '') {
        errors.push({ row: rowNum, field: 'title', message: 'Title is required' });
      }
    });

    return errors;
  };

  const handleFileUpload = async (e: React.ChangeEvent<HTMLInputElement>) => {
    const uploadedFile = e.target.files?.[0];
    if (!uploadedFile) return;

    setFile(uploadedFile);
    setImportStatus('parsing');
    setIsProcessing(true);
    setValidationErrors([]);

    try {
      const fileExt = uploadedFile.name.split('.').pop()?.toLowerCase();
      let parsed: any[] = [];

      if (fileExt === 'csv') {
        const text = await uploadedFile.text();
        parsed = parseCSV(text);
      } else if (fileExt === 'xlsx' || fileExt === 'xls') {
        const arrayBuffer = await uploadedFile.arrayBuffer();
        const workbook = XLSX.read(arrayBuffer, { type: 'array' });
        const sheetNames = workbook.SheetNames;

        if (sheetNames.length === 0) {
          throw new Error('The Excel file contains no worksheets.');
        }

        if (sheetNames.length > 1) {
          setAvailableSheets(sheetNames);
          setExcelWorkbook(workbook);
          setSelectedSheet(sheetNames[0]);
          parsed = parseExcel(workbook, sheetNames[0]);
        } else {
          parsed = parseExcel(workbook, sheetNames[0]);
        }
      } else {
        throw new Error(`Unsupported file type: ${fileExt}. Please upload .csv, .xlsx, or .xls`);
      }

      // Get event date - use Dec 31 of REGISTRATION year
      // Registration year = Competition year - 1 (ALWAYS the fall prior to comp year)
      // E.g., 2026 competition → 2025 registration year → Dec 31, 2025
      const eventDate = reservationsData?.reservations?.[0]?.competitions?.competition_start_date
        ? (() => {
            const competitionYear = new Date(reservationsData.reservations[0].competitions.competition_start_date).getUTCFullYear();
            const registrationYear = competitionYear - 1;
            return new Date(Date.UTC(registrationYear, 11, 31)); // Dec 31 of registration year
          })()
        : (() => {
            const currentYear = new Date().getUTCFullYear();
            return new Date(Date.UTC(currentYear, 11, 31)); // Fallback: Dec 31 of current year
          })();

      const matched = matchDancersInRoutines(parsed, eventDate);
      setParsedData(matched);

      // Auto-select all routines
      setSelectedRoutines(new Set(matched.map((_, i) => i)));

      const errors = validateUpload(matched);
      setValidationErrors(errors);

      if (errors.length === 0) {
        setImportStatus('validated');
      } else {
        setImportStatus('error');
      }
    } catch (error) {
      console.error('Error parsing file:', error);
      setImportStatus('error');
    } finally {
      setIsProcessing(false);
    }
  };

  const handleConfirmRoutines = async () => {
    if (!selectedReservationId) {
      alert('Please select a competition');
      return;
    }

    if (selectedRoutines.size === 0) {
      alert('Please select at least one routine');
      return;
    }

    setImportStatus('creating');
    setIsProcessing(true);

    try {
      // Filter to only selected routines
      const routinesToImport = parsedData.filter((_, i) => selectedRoutines.has(i));

      // Create import session
      const session = await createSessionMutation.mutateAsync({
        reservation_id: selectedReservationId,
        routines: routinesToImport,
      });

      // Redirect to EntryCreateFormV2 with import session ID
      router.push(`/dashboard/entries/create?importSession=${session.id}`);
    } catch (error: any) {
      console.error('Error creating import session:', error);
      alert(`Failed to create import session: ${error?.message || 'Unknown error'}`);
      setImportStatus('error');
    } finally {
      setIsProcessing(false);
    }
  };

  const handleSheetChange = (sheetName: string) => {
    if (!excelWorkbook) return;

    setSelectedSheet(sheetName);
    setIsProcessing(true);

    try {
      const parsed = parseExcel(excelWorkbook, sheetName);

      // Use Dec 31 of REGISTRATION year
      // Registration year = Competition year - 1 (ALWAYS the fall prior to comp year)
      // E.g., 2026 competition → 2025 registration year → Dec 31, 2025
      const eventDate = reservationsData?.reservations?.[0]?.competitions?.competition_start_date
        ? (() => {
            const competitionYear = new Date(reservationsData.reservations[0].competitions.competition_start_date).getUTCFullYear();
            const registrationYear = competitionYear - 1;
            return new Date(Date.UTC(registrationYear, 11, 31)); // Dec 31 of registration year
          })()
        : (() => {
            const currentYear = new Date().getUTCFullYear();
            return new Date(Date.UTC(currentYear, 11, 31)); // Fallback: Dec 31 of current year
          })();

      const matched = matchDancersInRoutines(parsed, eventDate);
      setParsedData(matched);
      setSelectedRoutines(new Set(matched.map((_, i) => i)));

      const errors = validateUpload(matched);
      setValidationErrors(errors);

      if (errors.length === 0) {
        setImportStatus('validated');
      } else {
        setImportStatus('error');
      }
    } catch (error) {
      console.error('Error parsing sheet:', error);
      setImportStatus('error');
    } finally {
      setIsProcessing(false);
    }
  };

  const downloadTemplate = () => {
    const template = [
      ['Title', 'Props', 'Dancers', 'Choreographer'],
      ['My Amazing Routine', 'Hat, Cane', 'John Doe, Jane Smith', 'Sarah Johnson'],
      ['Solo Performance', 'None', 'Emily Brown', 'Michael Davis'],
    ];

    const csv = template.map((row) => row.join(',')).join('\n');
    const blob = new Blob([csv], { type: 'text/csv' });
    const url = URL.createObjectURL(blob);
    const link = document.createElement('a');
    link.href = url;
    link.download = 'routine_import_template.csv';
    link.click();
    URL.revokeObjectURL(url);
  };

  const exportRoutines = () => {
    if (!existingEntries?.entries || existingEntries.entries.length === 0) {
      alert('No routines to export');
      return;
    }

    const headers = ['Title', 'Props', 'Dancers', 'Choreographer'];
    const rows = existingEntries.entries.map((entry: any) => {
      const dancerNames = entry.participants
        ?.map((p: any) => {
          const first = p.dancers?.first_name || '';
          const last = p.dancers?.last_name || '';
          return `${first} ${last}`.trim();
        })
        .filter((name: string) => name)
        .join(', ') || '';

      return [
        entry.title || '',
        entry.special_requirements || '',
        dancerNames,
        entry.choreographer || '',
      ];
    });

    const csv = [headers, ...rows].map((row) => row.join(',')).join('\n');
    const blob = new Blob([csv], { type: 'text/csv' });
    const url = URL.createObjectURL(blob);
    const link = document.createElement('a');
    link.href = url;
    link.download = `routines_export_${new Date().toISOString().split('T')[0]}.csv`;
    link.click();
    URL.revokeObjectURL(url);
  };

  const handleReset = () => {
    setFile(null);
    setParsedData([]);
    setValidationErrors([]);
    setImportStatus('idle');
  };

  return (
    <div className="space-y-6">
      {/* File Upload */}
      {importStatus === 'idle' && (
        <div className="bg-white/10 backdrop-blur-md rounded-xl border border-white/20 p-8">
          <div className="flex flex-col items-center justify-center">
            <div className="text-6xl mb-4">📄</div>
            <h3 className="text-xl font-semibold text-white mb-2">Upload CSV or Excel File</h3>
            <p className="text-gray-400 mb-6 text-center">
              Select a CSV, XLS, or XLSX file containing routine information
            </p>

            <div className="flex gap-4 flex-wrap justify-center">
              <label className="cursor-pointer bg-gradient-to-r from-pink-500 to-purple-500 text-white px-8 py-3 rounded-lg hover:shadow-lg transition-all duration-200 transform hover:scale-105">
                <input
                  type="file"
                  accept=".csv,.xls,.xlsx"
                  onChange={handleFileUpload}
                  className="hidden"
                />
                Choose File
              </label>
              <button
                onClick={downloadTemplate}
                className="bg-white/10 text-white px-6 py-3 rounded-lg hover:bg-white/20 transition-all"
              >
                Download Template
              </button>
              <button
                onClick={exportRoutines}
                className="bg-green-600/20 text-green-300 border border-green-400/30 px-6 py-3 rounded-lg hover:bg-green-600/30 transition-all"
                disabled={!existingEntries?.entries || existingEntries.entries.length === 0}
              >
                Export to CSV ({existingEntries?.entries?.length || 0})
              </button>
            </div>
          </div>
        </div>
      )}

      {/* Processing */}
      {isProcessing && (
        <div className="bg-white/10 backdrop-blur-md rounded-xl border border-white/20 p-8 text-center">
          <div className="animate-spin text-6xl mb-4">⚙️</div>
          <h3 className="text-xl font-semibold text-white mb-2">Processing File...</h3>
          <p className="text-gray-400">Parsing and matching dancers</p>
        </div>
      )}

      {/* Validation Errors */}
      {importStatus === 'error' && validationErrors.length > 0 && (
        <div className="bg-red-500/10 backdrop-blur-md rounded-xl border border-red-400/30 p-6">
          <div className="flex items-start gap-4">
            <div className="text-4xl">❌</div>
            <div className="flex-1">
              <h3 className="text-xl font-semibold text-red-400 mb-2">Validation Errors</h3>
              <p className="text-gray-300 mb-4">
                Found {validationErrors.length} error(s). Please fix these issues and try again.
              </p>

              <div className="max-h-64 overflow-y-auto space-y-2">
                {validationErrors.map((error, index) => (
                  <div key={index} className="bg-black/40 p-3 rounded-lg text-sm">
                    <span className="text-red-400 font-semibold">Row {error.row}</span>
                    <span className="text-gray-400"> - </span>
                    <span className="text-purple-400">{error.field}</span>
                    <span className="text-gray-400">: </span>
                    <span className="text-gray-200">{error.message}</span>
                  </div>
                ))}
              </div>

              <button
                onClick={handleReset}
                className="mt-4 bg-white/10 text-white px-6 py-2 rounded-lg hover:bg-white/20 transition-all"
              >
                Try Again
              </button>
            </div>
          </div>
        </div>
      )}

      {/* Validated - Ready to Confirm */}
      {importStatus === 'validated' && (
        <div className="space-y-6">
          {/* No Dancers Warning */}
          {!dancersLoading && (!existingDancers?.dancers || existingDancers.dancers.length === 0) && (
            <div className="bg-yellow-500/10 backdrop-blur-md rounded-xl border border-yellow-400/30 p-6">
              <div className="flex items-start gap-4">
                <div className="text-4xl">⚠️</div>
                <div className="flex-1">
                  <h3 className="text-xl font-semibold text-yellow-400 mb-2">No Dancers Found</h3>
                  <p className="text-gray-300 mb-3">
                    You haven't added any dancers yet. Import dancers first to enable automatic dancer matching.
                  </p>
                  <a
                    href="/dashboard/dancers/import"
                    className="inline-block bg-yellow-500 text-black px-6 py-2 rounded-lg hover:bg-yellow-400 transition-all font-semibold"
                  >
                    Import Dancers First
                  </a>
                </div>
              </div>
            </div>
          )}

          {/* Sheet Selection */}
          {availableSheets.length > 1 && (
            <div className="bg-white/10 backdrop-blur-md rounded-xl border border-white/20 p-6">
              <h3 className="text-lg font-semibold text-white mb-3">📊 Multiple Sheets Detected</h3>
              <p className="text-sm text-gray-400 mb-4">Select which sheet to import:</p>
              <div className="flex gap-2 flex-wrap">
                {availableSheets.map((sheetName) => (
                  <button
                    key={sheetName}
                    onClick={() => handleSheetChange(sheetName)}
                    className={`px-4 py-2 rounded-lg transition-all ${
                      selectedSheet === sheetName
                        ? 'bg-purple-500 text-white'
                        : 'bg-white/10 text-gray-300 hover:bg-white/20'
                    }`}
                  >
                    {sheetName}
                  </button>
                ))}
              </div>
            </div>
          )}

          {/* Competition Selector */}
          <div className="bg-white/10 backdrop-blur-md rounded-xl border border-white/20 p-6">
            <label className="block text-sm font-medium text-gray-300 mb-2">
              Select Competition
            </label>
            <select
              value={selectedReservationId}
              onChange={(e) => setSelectedReservationId(e.target.value)}
              className="w-full px-4 py-3 bg-white/10 border border-white/30 rounded-lg text-white focus:border-blue-400 focus:ring-2 focus:ring-blue-400/20 transition-all"
            >
              <option value="" className="bg-gray-900">Select approved reservation</option>
              {reservationsData?.reservations?.map((res: any) => (
                <option key={res.id} value={res.id} className="bg-gray-900">
                  {res.competitions?.name} - {res.spaces_confirmed} spaces
                </option>
              ))}
            </select>
          </div>

          {/* Preview Table */}
          <div className="bg-white/10 backdrop-blur-md rounded-xl border border-white/20 p-6 overflow-x-auto">
            <h3 className="text-lg font-semibold text-white mb-4">
              Preview - Select Routines to Import ({selectedRoutines.size} selected)
            </h3>

            <div className="max-h-[600px] overflow-y-auto">
              <table className="w-full text-sm text-left">
                <thead className="text-xs text-gray-400 uppercase bg-black/40 sticky top-0">
                  <tr>
                    <th className="px-4 py-3 w-12">
                      <input
                        type="checkbox"
                        checked={selectedRoutines.size === parsedData.length && parsedData.length > 0}
                        onChange={(e) => {
                          if (e.target.checked) {
                            setSelectedRoutines(new Set(parsedData.map((_, i) => i)));
                          } else {
                            setSelectedRoutines(new Set());
                          }
                        }}
                        className="w-4 h-4 cursor-pointer"
                      />
                    </th>
                    <th className="px-4 py-3">#</th>
                    <th className="px-4 py-3">Title</th>
                    <th className="px-4 py-3">Choreographer</th>
                    <th className="px-4 py-3">Category</th>
                    <th className="px-4 py-3">Props</th>
                    <th className="px-4 py-3">Dancers</th>
                    <th className="px-4 py-3">Warnings</th>
                  </tr>
                </thead>
                <tbody>
                  {parsedData.map((routine, index) => {
                    const matchedCount = routine.matched_dancers.length;
                    const unmatchedCount = routine.unmatched_dancers.length;
                    const totalCount = matchedCount + unmatchedCount;

                    return (
                      <tr key={index} className="border-b border-white/10 hover:bg-white/5">
                        <td className="px-4 py-3">
                          <input
                            type="checkbox"
                            checked={selectedRoutines.has(index)}
                            onChange={(e) => {
                              const newSelected = new Set(selectedRoutines);
                              if (e.target.checked) {
                                newSelected.add(index);
                              } else {
                                newSelected.delete(index);
                              }
                              setSelectedRoutines(newSelected);
                            }}
                            className="w-4 h-4 cursor-pointer"
                          />
                        </td>
                        <td className="px-4 py-3 text-gray-400">{index + 1}</td>
                        <td className="px-4 py-3 text-white font-medium">{routine.title}</td>
                        <td className="px-4 py-3 text-gray-300">
                          {routine.choreographer || <span className="text-gray-500 italic">—</span>}
                        </td>
                        <td className="px-4 py-3 text-gray-300">
                          {(routine.category || routine['dance category'] || routine.genre || routine.style || routine.type) || <span className="text-gray-500 italic">—</span>}
                        </td>
                        <td className="px-4 py-3 text-gray-300">
                          {routine.props || <span className="text-gray-500 italic">—</span>}
                        </td>
                        <td className="px-4 py-3">
                          <div className="flex items-center gap-2">
                            <span className="text-gray-300">{totalCount} total</span>
                            {matchedCount > 0 && (
                              <span className="text-green-400 text-xs">({matchedCount} matched)</span>
                            )}
                            {unmatchedCount > 0 && (
                              <span className="text-orange-400 text-xs">({unmatchedCount} unmatched)</span>
                            )}
                          </div>
                        </td>
                        <td className="px-4 py-3">
                          {unmatchedCount > 0 && (
                            <div className="text-orange-400 text-xs">
                              ⚠️ {unmatchedCount} dancer{unmatchedCount > 1 ? 's' : ''} not found
                            </div>
                          )}
                          {!routine.choreographer && (
                            <div className="text-gray-400 text-xs">
                              ℹ️ No choreographer (can add later)
                            </div>
                          )}
                        </td>
                      </tr>
                    );
                  })}
                </tbody>
              </table>
            </div>

            {/* Unmatched Dancers Details */}
            {parsedData.some(r => r.unmatched_dancers.length > 0) && (
              <details className="mt-4">
                <summary className="text-sm text-orange-400 cursor-pointer hover:text-orange-300">
                  View unmatched dancer details
                </summary>
                <div className="mt-3 bg-orange-500/10 border border-orange-400/30 rounded-lg p-4 max-h-48 overflow-y-auto">
                  {parsedData.map((routine, index) => {
                    if (routine.unmatched_dancers.length === 0) return null;
                    return (
                      <div key={index} className="mb-3 last:mb-0">
                        <div className="text-sm font-semibold text-white mb-1">
                          {routine.title}
                        </div>
                        <div className="text-xs text-gray-300 space-y-1">
                          {routine.unmatched_dancers.map((name, i) => (
                            <div key={i}>• {name}</div>
                          ))}
                        </div>
                      </div>
                    );
                  })}
                </div>
              </details>
            )}
          </div>

          {/* Action Buttons */}
          <div className="flex flex-col sm:flex-row gap-4">
            <button
              onClick={handleConfirmRoutines}
              disabled={!selectedReservationId || selectedRoutines.size === 0 || isProcessing}
              className="bg-gradient-to-r from-green-500 to-emerald-500 text-white px-8 py-3 rounded-lg hover:shadow-lg transition-all duration-200 transform hover:scale-105 disabled:opacity-50 disabled:cursor-not-allowed disabled:transform-none"
            >
              {isProcessing ? 'Creating Session...' : `Confirm Routines (${selectedRoutines.size})`}
            </button>
            <button
              onClick={() => router.push('/dashboard/entries')}
              className="bg-white/10 text-white px-6 py-3 rounded-lg hover:bg-white/20 transition-all"
            >
              Cancel
            </button>
          </div>
        </div>
      )}
    </div>
  );
}<|MERGE_RESOLUTION|>--- conflicted
+++ resolved
@@ -164,40 +164,21 @@
     return bestMatch;
   };
 
-<<<<<<< HEAD
-  // Calculate age at event date - Dec 31 cutoff
-  // FIXED: Bug discovered 11:31 AM Nov 12, 2025 - timezone shift caused +1 year error
-  // This bug affected O'Neill Academy's 68 bulk-imported routines
-  const calculateAgeAtEvent = (dateOfBirth: string | null, eventYear: number): number | null => {
-    if (!dateOfBirth) return null;
-=======
   // Calculate age at actual competition date (not Dec 31st)
   // FIXED: Bug discovered Nov 13, 2025 - December 31st logic caused incorrect ages
   // Uses actual competition start date instead of year-end cutoff
   const calculateAgeAtEvent = (dateOfBirth: string | null, eventDate: Date | null): number | null => {
     if (!dateOfBirth || !eventDate) return null;
->>>>>>> 18a45c4f
 
     const birthDate = parseISODateToUTC(dateOfBirth);
     if (!birthDate) return null;
 
-<<<<<<< HEAD
-    const cutoffDate = new Date(Date.UTC(eventYear, 11, 31)); // Dec 31 UTC
-
-    // Use UTC methods to prevent timezone mismatch
-    let age = cutoffDate.getUTCFullYear() - birthDate.getUTCFullYear();
-    const monthDiff = cutoffDate.getUTCMonth() - birthDate.getUTCMonth();
-
-    // Adjust if birthday hasn't occurred yet this year
-    if (monthDiff < 0 || (monthDiff === 0 && cutoffDate.getUTCDate() < birthDate.getUTCDate())) {
-=======
     // Use UTC methods to prevent timezone mismatch
     let age = eventDate.getUTCFullYear() - birthDate.getUTCFullYear();
     const monthDiff = eventDate.getUTCMonth() - birthDate.getUTCMonth();
 
     // Adjust if birthday hasn't occurred yet this year
     if (monthDiff < 0 || (monthDiff === 0 && eventDate.getUTCDate() < birthDate.getUTCDate())) {
->>>>>>> 18a45c4f
       age--;
     }
 
