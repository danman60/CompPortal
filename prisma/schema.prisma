generator client {
  provider   = "prisma-client-js"
  engineType = "library"
}

datasource db {
  provider  = "postgresql"
  url       = env("DATABASE_URL")
  directUrl = env("DIRECT_URL")
  schemas   = ["auth", "public"]
}

/// This model or at least one of its fields has comments in the database, and requires an additional setup for migrations: Read more: https://pris.ly/d/database-comments
/// This model contains row level security and requires additional setup for migrations. Visit https://pris.ly/d/row-level-security for more info.
model audit_log_entries {
  instance_id String?   @db.Uuid
  id          String    @id @db.Uuid
  payload     Json?     @db.Json
  created_at  DateTime? @db.Timestamptz(6)
  ip_address  String    @default("") @db.VarChar(64)

  @@index([instance_id], map: "audit_logs_instance_id_idx")
  @@schema("auth")
}

/// This model or at least one of its fields has comments in the database, and requires an additional setup for migrations: Read more: https://pris.ly/d/database-comments
/// This model contains row level security and requires additional setup for migrations. Visit https://pris.ly/d/row-level-security for more info.
model flow_state {
  id                     String                @id @db.Uuid
  user_id                String?               @db.Uuid
  auth_code              String
  code_challenge_method  code_challenge_method
  code_challenge         String
  provider_type          String
  provider_access_token  String?
  provider_refresh_token String?
  created_at             DateTime?             @db.Timestamptz(6)
  updated_at             DateTime?             @db.Timestamptz(6)
  authentication_method  String
  auth_code_issued_at    DateTime?             @db.Timestamptz(6)
  saml_relay_states      saml_relay_states[]

  @@index([created_at(sort: Desc)])
  @@index([auth_code], map: "idx_auth_code")
  @@index([user_id, authentication_method], map: "idx_user_id_auth_method")
  @@schema("auth")
}

/// This model or at least one of its fields has comments in the database, and requires an additional setup for migrations: Read more: https://pris.ly/d/database-comments
/// This model contains row level security and requires additional setup for migrations. Visit https://pris.ly/d/row-level-security for more info.
model identities {
  provider_id     String
  user_id         String    @db.Uuid
  identity_data   Json
  provider        String
  last_sign_in_at DateTime? @db.Timestamptz(6)
  created_at      DateTime? @db.Timestamptz(6)
  updated_at      DateTime? @db.Timestamptz(6)
  email           String?   @default(dbgenerated("lower((identity_data ->> 'email'::text))"))
  id              String    @id @default(dbgenerated("gen_random_uuid()")) @db.Uuid
  users           users     @relation(fields: [user_id], references: [id], onDelete: Cascade, onUpdate: NoAction)

  @@unique([provider_id, provider], map: "identities_provider_id_provider_unique")
  @@index([email])
  @@index([user_id])
  @@schema("auth")
}

/// This model or at least one of its fields has comments in the database, and requires an additional setup for migrations: Read more: https://pris.ly/d/database-comments
/// This model contains row level security and requires additional setup for migrations. Visit https://pris.ly/d/row-level-security for more info.
model instances {
  id              String    @id @db.Uuid
  uuid            String?   @db.Uuid
  raw_base_config String?
  created_at      DateTime? @db.Timestamptz(6)
  updated_at      DateTime? @db.Timestamptz(6)

  @@schema("auth")
}

/// This model or at least one of its fields has comments in the database, and requires an additional setup for migrations: Read more: https://pris.ly/d/database-comments
/// This model contains row level security and requires additional setup for migrations. Visit https://pris.ly/d/row-level-security for more info.
model mfa_amr_claims {
  session_id            String   @db.Uuid
  created_at            DateTime @db.Timestamptz(6)
  updated_at            DateTime @db.Timestamptz(6)
  authentication_method String
  id                    String   @id(map: "amr_id_pk") @db.Uuid
  sessions              sessions @relation(fields: [session_id], references: [id], onDelete: Cascade, onUpdate: NoAction)

  @@unique([session_id, authentication_method], map: "mfa_amr_claims_session_id_authentication_method_pkey")
  @@schema("auth")
}

/// This model or at least one of its fields has comments in the database, and requires an additional setup for migrations: Read more: https://pris.ly/d/database-comments
/// This model contains row level security and requires additional setup for migrations. Visit https://pris.ly/d/row-level-security for more info.
model mfa_challenges {
  id                     String      @id @db.Uuid
  factor_id              String      @db.Uuid
  created_at             DateTime    @db.Timestamptz(6)
  verified_at            DateTime?   @db.Timestamptz(6)
  ip_address             String      @db.Inet
  otp_code               String?
  web_authn_session_data Json?
  mfa_factors            mfa_factors @relation(fields: [factor_id], references: [id], onDelete: Cascade, onUpdate: NoAction, map: "mfa_challenges_auth_factor_id_fkey")

  @@index([created_at(sort: Desc)], map: "mfa_challenge_created_at_idx")
  @@schema("auth")
}

/// This model or at least one of its fields has comments in the database, and requires an additional setup for migrations: Read more: https://pris.ly/d/database-comments
/// This model contains row level security and requires additional setup for migrations. Visit https://pris.ly/d/row-level-security for more info.
model mfa_factors {
  id                           String           @id @db.Uuid
  user_id                      String           @db.Uuid
  friendly_name                String?
  factor_type                  factor_type
  status                       factor_status
  created_at                   DateTime         @db.Timestamptz(6)
  updated_at                   DateTime         @db.Timestamptz(6)
  secret                       String?
  phone                        String?
  last_challenged_at           DateTime?        @unique @db.Timestamptz(6)
  web_authn_credential         Json?
  web_authn_aaguid             String?          @db.Uuid
  last_webauthn_challenge_data Json?
  mfa_challenges               mfa_challenges[]
  users                        users            @relation(fields: [user_id], references: [id], onDelete: Cascade, onUpdate: NoAction)

  @@unique([user_id, phone], map: "unique_phone_factor_per_user")
  @@index([user_id, created_at], map: "factor_id_created_at_idx")
  @@index([user_id])
  @@schema("auth")
}

/// This table contains check constraints and requires additional setup for migrations. Visit https://pris.ly/d/check-constraints for more info.
model oauth_authorizations {
  id                    String                     @id @db.Uuid
  authorization_id      String                     @unique
  client_id             String                     @db.Uuid
  user_id               String?                    @db.Uuid
  redirect_uri          String
  scope                 String
  state                 String?
  resource              String?
  code_challenge        String?
  code_challenge_method code_challenge_method?
  response_type         oauth_response_type        @default(code)
  status                oauth_authorization_status @default(pending)
  authorization_code    String?                    @unique
  created_at            DateTime                   @default(now()) @db.Timestamptz(6)
  expires_at            DateTime                   @default(dbgenerated("(now() + '00:03:00'::interval)")) @db.Timestamptz(6)
  approved_at           DateTime?                  @db.Timestamptz(6)
  nonce                 String?
  oauth_clients         oauth_clients              @relation(fields: [client_id], references: [id], onDelete: Cascade, onUpdate: NoAction)
  users                 users?                     @relation(fields: [user_id], references: [id], onDelete: Cascade, onUpdate: NoAction)

  @@schema("auth")
}

/// This table contains check constraints and requires additional setup for migrations. Visit https://pris.ly/d/check-constraints for more info.
model oauth_clients {
  id                   String                  @id @db.Uuid
  client_secret_hash   String?
  registration_type    oauth_registration_type
  redirect_uris        String
  grant_types          String
  client_name          String?
  client_uri           String?
  logo_uri             String?
  created_at           DateTime                @default(now()) @db.Timestamptz(6)
  updated_at           DateTime                @default(now()) @db.Timestamptz(6)
  deleted_at           DateTime?               @db.Timestamptz(6)
  client_type          oauth_client_type       @default(confidential)
  oauth_authorizations oauth_authorizations[]
  oauth_consents       oauth_consents[]
  sessions             sessions[]

  @@index([deleted_at])
  @@schema("auth")
}

/// This table contains check constraints and requires additional setup for migrations. Visit https://pris.ly/d/check-constraints for more info.
model oauth_consents {
  id            String        @id @db.Uuid
  user_id       String        @db.Uuid
  client_id     String        @db.Uuid
  scopes        String
  granted_at    DateTime      @default(now()) @db.Timestamptz(6)
  revoked_at    DateTime?     @db.Timestamptz(6)
  oauth_clients oauth_clients @relation(fields: [client_id], references: [id], onDelete: Cascade, onUpdate: NoAction)
  users         users         @relation(fields: [user_id], references: [id], onDelete: Cascade, onUpdate: NoAction)

  @@unique([user_id, client_id], map: "oauth_consents_user_client_unique")
  @@index([user_id, granted_at(sort: Desc)], map: "oauth_consents_user_order_idx")
  @@schema("auth")
}

/// This table contains check constraints and requires additional setup for migrations. Visit https://pris.ly/d/check-constraints for more info.
/// This model contains row level security and requires additional setup for migrations. Visit https://pris.ly/d/row-level-security for more info.
model one_time_tokens {
  id         String              @id @db.Uuid
  user_id    String              @db.Uuid
  token_type one_time_token_type
  token_hash String
  relates_to String
  created_at DateTime            @default(now()) @db.Timestamp(6)
  updated_at DateTime            @default(now()) @db.Timestamp(6)
  users      users               @relation(fields: [user_id], references: [id], onDelete: Cascade, onUpdate: NoAction)

  @@unique([user_id, token_type])
  @@index([relates_to], map: "one_time_tokens_relates_to_hash_idx", type: Hash)
  @@index([token_hash], map: "one_time_tokens_token_hash_hash_idx", type: Hash)
  @@schema("auth")
}

/// This model or at least one of its fields has comments in the database, and requires an additional setup for migrations: Read more: https://pris.ly/d/database-comments
/// This model contains row level security and requires additional setup for migrations. Visit https://pris.ly/d/row-level-security for more info.
model refresh_tokens {
  instance_id String?   @db.Uuid
  id          BigInt    @id @default(autoincrement())
  token       String?   @unique(map: "refresh_tokens_token_unique") @db.VarChar(255)
  user_id     String?   @db.VarChar(255)
  revoked     Boolean?
  created_at  DateTime? @db.Timestamptz(6)
  updated_at  DateTime? @db.Timestamptz(6)
  parent      String?   @db.VarChar(255)
  session_id  String?   @db.Uuid
  sessions    sessions? @relation(fields: [session_id], references: [id], onDelete: Cascade, onUpdate: NoAction)

  @@index([instance_id])
  @@index([instance_id, user_id])
  @@index([parent])
  @@index([session_id, revoked])
  @@index([updated_at(sort: Desc)])
  @@schema("auth")
}

/// This table contains check constraints and requires additional setup for migrations. Visit https://pris.ly/d/check-constraints for more info.
/// This model or at least one of its fields has comments in the database, and requires an additional setup for migrations: Read more: https://pris.ly/d/database-comments
/// This model contains row level security and requires additional setup for migrations. Visit https://pris.ly/d/row-level-security for more info.
model saml_providers {
  id                String        @id @db.Uuid
  sso_provider_id   String        @db.Uuid
  entity_id         String        @unique
  metadata_xml      String
  metadata_url      String?
  attribute_mapping Json?
  created_at        DateTime?     @db.Timestamptz(6)
  updated_at        DateTime?     @db.Timestamptz(6)
  name_id_format    String?
  sso_providers     sso_providers @relation(fields: [sso_provider_id], references: [id], onDelete: Cascade, onUpdate: NoAction)

  @@index([sso_provider_id])
  @@schema("auth")
}

/// This table contains check constraints and requires additional setup for migrations. Visit https://pris.ly/d/check-constraints for more info.
/// This model or at least one of its fields has comments in the database, and requires an additional setup for migrations: Read more: https://pris.ly/d/database-comments
/// This model contains row level security and requires additional setup for migrations. Visit https://pris.ly/d/row-level-security for more info.
model saml_relay_states {
  id              String        @id @db.Uuid
  sso_provider_id String        @db.Uuid
  request_id      String
  for_email       String?
  redirect_to     String?
  created_at      DateTime?     @db.Timestamptz(6)
  updated_at      DateTime?     @db.Timestamptz(6)
  flow_state_id   String?       @db.Uuid
  flow_state      flow_state?   @relation(fields: [flow_state_id], references: [id], onDelete: Cascade, onUpdate: NoAction)
  sso_providers   sso_providers @relation(fields: [sso_provider_id], references: [id], onDelete: Cascade, onUpdate: NoAction)

  @@index([created_at(sort: Desc)])
  @@index([for_email])
  @@index([sso_provider_id])
  @@schema("auth")
}

/// This model or at least one of its fields has comments in the database, and requires an additional setup for migrations: Read more: https://pris.ly/d/database-comments
/// This model contains row level security and requires additional setup for migrations. Visit https://pris.ly/d/row-level-security for more info.
model schema_migrations {
  version String @id @db.VarChar(255)

  @@schema("auth")
}

/// This model or at least one of its fields has comments in the database, and requires an additional setup for migrations: Read more: https://pris.ly/d/database-comments
/// This model contains row level security and requires additional setup for migrations. Visit https://pris.ly/d/row-level-security for more info.
model sessions {
  id                     String           @id @db.Uuid
  user_id                String           @db.Uuid
  created_at             DateTime?        @db.Timestamptz(6)
  updated_at             DateTime?        @db.Timestamptz(6)
  factor_id              String?          @db.Uuid
  aal                    aal_level?
  not_after              DateTime?        @db.Timestamptz(6)
  refreshed_at           DateTime?        @db.Timestamp(6)
  user_agent             String?
  ip                     String?          @db.Inet
  tag                    String?
  oauth_client_id        String?          @db.Uuid
  refresh_token_hmac_key String?
  refresh_token_counter  BigInt?
  scopes                 String?
  mfa_amr_claims         mfa_amr_claims[]
  refresh_tokens         refresh_tokens[]
  oauth_clients          oauth_clients?   @relation(fields: [oauth_client_id], references: [id], onDelete: Cascade, onUpdate: NoAction)
  users                  users            @relation(fields: [user_id], references: [id], onDelete: Cascade, onUpdate: NoAction)

  @@index([not_after(sort: Desc)])
  @@index([oauth_client_id])
  @@index([user_id])
  @@index([user_id, created_at], map: "user_id_created_at_idx")
  @@schema("auth")
}

/// This table contains check constraints and requires additional setup for migrations. Visit https://pris.ly/d/check-constraints for more info.
/// This model or at least one of its fields has comments in the database, and requires an additional setup for migrations: Read more: https://pris.ly/d/database-comments
/// This model contains row level security and requires additional setup for migrations. Visit https://pris.ly/d/row-level-security for more info.
/// This model contains an expression index which requires additional setup for migrations. Visit https://pris.ly/d/expression-indexes for more info.
model sso_domains {
  id              String        @id @db.Uuid
  sso_provider_id String        @db.Uuid
  domain          String
  created_at      DateTime?     @db.Timestamptz(6)
  updated_at      DateTime?     @db.Timestamptz(6)
  sso_providers   sso_providers @relation(fields: [sso_provider_id], references: [id], onDelete: Cascade, onUpdate: NoAction)

  @@index([sso_provider_id])
  @@schema("auth")
}

/// This table contains check constraints and requires additional setup for migrations. Visit https://pris.ly/d/check-constraints for more info.
/// This model or at least one of its fields has comments in the database, and requires an additional setup for migrations: Read more: https://pris.ly/d/database-comments
/// This model contains row level security and requires additional setup for migrations. Visit https://pris.ly/d/row-level-security for more info.
/// This model contains an expression index which requires additional setup for migrations. Visit https://pris.ly/d/expression-indexes for more info.
model sso_providers {
  id                String              @id @db.Uuid
  resource_id       String?
  created_at        DateTime?           @db.Timestamptz(6)
  updated_at        DateTime?           @db.Timestamptz(6)
  disabled          Boolean?
  saml_providers    saml_providers[]
  saml_relay_states saml_relay_states[]
  sso_domains       sso_domains[]

  @@index([resource_id], map: "sso_providers_resource_id_pattern_idx")
  @@schema("auth")
}

/// This table contains check constraints and requires additional setup for migrations. Visit https://pris.ly/d/check-constraints for more info.
/// This model or at least one of its fields has comments in the database, and requires an additional setup for migrations: Read more: https://pris.ly/d/database-comments
/// This model contains row level security and requires additional setup for migrations. Visit https://pris.ly/d/row-level-security for more info.
/// This model contains an expression index which requires additional setup for migrations. Visit https://pris.ly/d/expression-indexes for more info.
model users {
<<<<<<< HEAD
  instance_id                                           String?                @db.Uuid
  id                                                    String                 @id @db.Uuid
  aud                                                   String?                @db.VarChar(255)
  role                                                  String?                @db.VarChar(255)
  email                                                 String?                @db.VarChar(255)
  encrypted_password                                    String?                @db.VarChar(255)
  email_confirmed_at                                    DateTime?              @db.Timestamptz(6)
  invited_at                                            DateTime?              @db.Timestamptz(6)
  confirmation_token                                    String?                @db.VarChar(255)
  confirmation_sent_at                                  DateTime?              @db.Timestamptz(6)
  recovery_token                                        String?                @db.VarChar(255)
  recovery_sent_at                                      DateTime?              @db.Timestamptz(6)
  email_change_token_new                                String?                @db.VarChar(255)
  email_change                                          String?                @db.VarChar(255)
  email_change_sent_at                                  DateTime?              @db.Timestamptz(6)
  last_sign_in_at                                       DateTime?              @db.Timestamptz(6)
  raw_app_meta_data                                     Json?
  raw_user_meta_data                                    Json?
  is_super_admin                                        Boolean?
  created_at                                            DateTime?              @db.Timestamptz(6)
  updated_at                                            DateTime?              @db.Timestamptz(6)
  phone                                                 String?                @unique
  phone_confirmed_at                                    DateTime?              @db.Timestamptz(6)
  phone_change                                          String?                @default("")
  phone_change_token                                    String?                @default("") @db.VarChar(255)
  phone_change_sent_at                                  DateTime?              @db.Timestamptz(6)
  confirmed_at                                          DateTime?              @default(dbgenerated("LEAST(email_confirmed_at, phone_confirmed_at)")) @db.Timestamptz(6)
  email_change_token_current                            String?                @default("") @db.VarChar(255)
  email_change_confirm_status                           Int?                   @default(0) @db.SmallInt
  banned_until                                          DateTime?              @db.Timestamptz(6)
  reauthentication_token                                String?                @default("") @db.VarChar(255)
  reauthentication_sent_at                              DateTime?              @db.Timestamptz(6)
  is_sso_user                                           Boolean                @default(false)
  deleted_at                                            DateTime?              @db.Timestamptz(6)
  is_anonymous                                          Boolean                @default(false)
  identities                                            identities[]
  mfa_factors                                           mfa_factors[]
  oauth_authorizations                                  oauth_authorizations[]
  oauth_consents                                        oauth_consents[]
  one_time_tokens                                       one_time_tokens[]
  sessions                                              sessions[]
  capacity_ledger                                       capacity_ledger[]
  competition_sessions                                  competition_sessions[]
  documents                                             documents[]
  email_queue                                           email_queue[]
  judges                                                judges[]
  reservations_reservations_approved_byTousers          reservations[]         @relation("reservations_approved_byTousers")
  reservations_reservations_payment_confirmed_byTousers reservations[]         @relation("reservations_payment_confirmed_byTousers")
  studios_studios_owner_idTousers                       studios[]              @relation("studios_owner_idTousers")
  studios_studios_verified_byTousers                    studios[]              @relation("studios_verified_byTousers")
  user_profiles                                         user_profiles?
  schedule_versions                                     schedule_versions[]
=======
  instance_id                                                  String?                @db.Uuid
  id                                                           String                 @id @db.Uuid
  aud                                                          String?                @db.VarChar(255)
  role                                                         String?                @db.VarChar(255)
  email                                                        String?                @db.VarChar(255)
  encrypted_password                                           String?                @db.VarChar(255)
  email_confirmed_at                                           DateTime?              @db.Timestamptz(6)
  invited_at                                                   DateTime?              @db.Timestamptz(6)
  confirmation_token                                           String?                @db.VarChar(255)
  confirmation_sent_at                                         DateTime?              @db.Timestamptz(6)
  recovery_token                                               String?                @db.VarChar(255)
  recovery_sent_at                                             DateTime?              @db.Timestamptz(6)
  email_change_token_new                                       String?                @db.VarChar(255)
  email_change                                                 String?                @db.VarChar(255)
  email_change_sent_at                                         DateTime?              @db.Timestamptz(6)
  last_sign_in_at                                              DateTime?              @db.Timestamptz(6)
  raw_app_meta_data                                            Json?
  raw_user_meta_data                                           Json?
  is_super_admin                                               Boolean?
  created_at                                                   DateTime?              @db.Timestamptz(6)
  updated_at                                                   DateTime?              @db.Timestamptz(6)
  phone                                                        String?                @unique
  phone_confirmed_at                                           DateTime?              @db.Timestamptz(6)
  phone_change                                                 String?                @default("")
  phone_change_token                                           String?                @default("") @db.VarChar(255)
  phone_change_sent_at                                         DateTime?              @db.Timestamptz(6)
  confirmed_at                                                 DateTime?              @default(dbgenerated("LEAST(email_confirmed_at, phone_confirmed_at)")) @db.Timestamptz(6)
  email_change_token_current                                   String?                @default("") @db.VarChar(255)
  email_change_confirm_status                                  Int?                   @default(0) @db.SmallInt
  banned_until                                                 DateTime?              @db.Timestamptz(6)
  reauthentication_token                                       String?                @default("") @db.VarChar(255)
  reauthentication_sent_at                                     DateTime?              @db.Timestamptz(6)
  is_sso_user                                                  Boolean                @default(false)
  deleted_at                                                   DateTime?              @db.Timestamptz(6)
  is_anonymous                                                 Boolean                @default(false)
  identities                                                   identities[]
  mfa_factors                                                  mfa_factors[]
  oauth_authorizations                                         oauth_authorizations[]
  oauth_consents                                               oauth_consents[]
  one_time_tokens                                              one_time_tokens[]
  sessions                                                     sessions[]
  age_change_tracking                                          age_change_tracking[]
  capacity_ledger                                              capacity_ledger[]
  competition_sessions                                         competition_sessions[]
  competitions_competitions_schedule_finalized_byTousers       competitions[]         @relation("competitions_schedule_finalized_byTousers")
  competitions_competitions_schedule_published_byTousers       competitions[]         @relation("competitions_schedule_published_byTousers")
  documents                                                    documents[]
  judges                                                       judges[]
  mp3_reminder_log                                             mp3_reminder_log[]
  reservations_reservations_approved_byTousers                 reservations[]         @relation("reservations_approved_byTousers")
  reservations_reservations_payment_confirmed_byTousers        reservations[]         @relation("reservations_payment_confirmed_byTousers")
  reservations_reservations_pending_spaces_requested_byTousers reservations[]         @relation("reservations_pending_spaces_requested_byTousers")
  routine_notes_routine_notes_tenant_idTousers                 routine_notes[]        @relation("routine_notes_tenant_idTousers")
  routine_notes_routine_notes_created_byTousers                routine_notes[]        @relation("routine_notes_created_byTousers")
  schedule_conflicts                                           schedule_conflicts[]
  studios_studios_code_assigned_byTousers                      studios[]              @relation("studios_code_assigned_byTousers")
  studios_studios_verified_byTousers                           studios[]              @relation("studios_verified_byTousers")
  user_feedback_user_feedback_reviewed_byTousers               user_feedback[]        @relation("user_feedback_reviewed_byTousers")
  user_feedback_user_feedback_user_idTousers                   user_feedback[]        @relation("user_feedback_user_idTousers")
>>>>>>> 18a45c4f

  @@index([instance_id])
  @@index([is_anonymous])
  @@schema("auth")
}

/// This model contains row level security and requires additional setup for migrations. Visit https://pris.ly/d/row-level-security for more info.
model activity_logs {
  id            String        @id @default(dbgenerated("gen_random_uuid()")) @db.Uuid
  user_id       String        @db.Uuid
  studio_id     String?       @db.Uuid
  action        String
  entity_type   String
  entity_id     String?       @db.Uuid
  entity_name   String?
  details       Json?
  created_at    DateTime?     @default(now()) @db.Timestamp(6)
  tenant_id     String        @db.Uuid
  studios       studios?      @relation(fields: [studio_id], references: [id], onUpdate: NoAction)
  user_profiles user_profiles @relation(fields: [user_id], references: [id], onDelete: Cascade, onUpdate: NoAction)
  tenants       tenants       @relation(fields: [tenant_id], references: [id], onUpdate: NoAction, map: "fk_activity_logs_tenant")

  @@index([created_at(sort: Desc)], map: "idx_activity_logs_created_at")
  @@index([entity_type, entity_id], map: "idx_activity_logs_entity")
  @@index([studio_id], map: "idx_activity_logs_studio_id")
  @@index([tenant_id], map: "idx_activity_logs_tenant")
  @@index([tenant_id, user_id], map: "idx_activity_logs_tenant_user")
  @@index([user_id], map: "idx_activity_logs_user_id")
  @@schema("public")
}

/// This model contains row level security and requires additional setup for migrations. Visit https://pris.ly/d/row-level-security for more info.
model account_recovery_tokens {
  id         String    @id @default(dbgenerated("gen_random_uuid()")) @db.Uuid
  tenant_id  String    @db.Uuid
  studio_id  String    @db.Uuid
  email      String
  token      String    @unique
  expires_at DateTime  @db.Timestamptz(6)
  used_at    DateTime? @db.Timestamptz(6)
  created_at DateTime? @default(now()) @db.Timestamptz(6)
  updated_at DateTime? @default(now()) @db.Timestamptz(6)
  studios    studios   @relation(fields: [studio_id], references: [id], onDelete: Cascade, onUpdate: NoAction)
  tenants    tenants   @relation(fields: [tenant_id], references: [id], onDelete: Cascade, onUpdate: NoAction)

  @@index([token], map: "idx_recovery_tokens_token")
  @@index([email], map: "idx_recovery_tokens_email")
  @@index([studio_id], map: "idx_recovery_tokens_studio")
  @@index([tenant_id], map: "idx_recovery_tokens_tenant")
  @@schema("public")
}

/// This model or at least one of its fields has comments in the database, and requires an additional setup for migrations: Read more: https://pris.ly/d/database-comments
/// This model contains row level security and requires additional setup for migrations. Visit https://pris.ly/d/row-level-security for more info.
model age_groups {
  id                  String                @id @default(dbgenerated("gen_random_uuid()")) @db.Uuid
  name                String                @db.VarChar(100)
  short_name          String?               @db.VarChar(20)
  min_age             Int
  max_age             Int
  competitive_group   String?               @db.VarChar(100)
  dynamic_group       String?               @db.VarChar(100)
  form_grouping       String?               @db.VarChar(100)
  sort_order          Int?
  created_at          DateTime?             @default(now()) @db.Timestamp(6)
  tenant_id           String                @db.Uuid
  tenants             tenants               @relation(fields: [tenant_id], references: [id], onDelete: Cascade, onUpdate: NoAction)
  competition_entries competition_entries[]
  rankings            rankings[]

  @@index([tenant_id], map: "idx_age_groups_tenant")
  @@schema("public")
}

/// This model contains row level security and requires additional setup for migrations. Visit https://pris.ly/d/row-level-security for more info.
model award_types {
  id                       String    @id @default(dbgenerated("gen_random_uuid()")) @db.Uuid
  name                     String    @db.VarChar(100)
  description              String?
  category                 String?   @db.VarChar(50)
  color                    String?   @db.VarChar(7)
  icon_name                String?   @db.VarChar(50)
  certificate_template     String?   @db.VarChar(100)
  min_score                Decimal?  @db.Decimal(6, 2)
  requires_minimum_entries Int?
  sort_order               Int?
  is_active                Boolean?  @default(true)
  created_at               DateTime? @default(now()) @db.Timestamp(6)
  tenant_id                String    @db.Uuid
  award_basis              String?   @db.VarChar(50)
  top_n                    Int?
  entry_size_filter        String[]  @db.VarChar(255)
  age_division_filter      String[]  @db.VarChar(255)
  classification_filter    String[]  @db.VarChar(255)
  tenants                  tenants   @relation(fields: [tenant_id], references: [id], onUpdate: NoAction, map: "fk_award_types_tenant")
  awards                   awards[]

  @@unique([tenant_id, name], map: "award_types_tenant_name_unique")
  @@index([tenant_id], map: "idx_award_types_tenant")
  @@schema("public")
}

/// This model contains row level security and requires additional setup for migrations. Visit https://pris.ly/d/row-level-security for more info.
model awards {
  id                  String              @id @default(dbgenerated("gen_random_uuid()")) @db.Uuid
  competition_id      String              @db.Uuid
  entry_id            String              @db.Uuid
  award_type_id       String              @db.Uuid
  placement           Int?
  score               Decimal?            @db.Decimal(6, 2)
  award_category      String?             @db.VarChar(100)
  certificate_url     String?
  trophy_type         String?             @db.VarChar(100)
  special_recognition String?
  presented_at        DateTime?           @db.Timestamp(6)
  presented_by        String?             @db.VarChar(255)
  created_at          DateTime?           @default(now()) @db.Timestamp(6)
  tenant_id           String              @db.Uuid
  award_types         award_types         @relation(fields: [award_type_id], references: [id], onDelete: NoAction, onUpdate: NoAction)
  competitions        competitions        @relation(fields: [competition_id], references: [id], onDelete: Cascade, onUpdate: NoAction)
  competition_entries competition_entries @relation(fields: [entry_id], references: [id], onDelete: Cascade, onUpdate: NoAction)
  tenants             tenants             @relation(fields: [tenant_id], references: [id], onUpdate: NoAction, map: "fk_awards_tenant")

  @@index([award_type_id], map: "idx_awards_award_type_id")
  @@index([competition_id], map: "idx_awards_competition_id")
  @@index([entry_id], map: "idx_awards_entry_id")
  @@index([tenant_id], map: "idx_awards_tenant")
  @@index([tenant_id, entry_id], map: "idx_awards_tenant_entry")
  @@schema("public")
}

/// This model or at least one of its fields has comments in the database, and requires an additional setup for migrations: Read more: https://pris.ly/d/database-comments
/// This model contains row level security and requires additional setup for migrations. Visit https://pris.ly/d/row-level-security for more info.
model capacity_ledger {
  id             String        @id @default(dbgenerated("gen_random_uuid()")) @db.Uuid
  competition_id String        @db.Uuid
  reservation_id String?       @db.Uuid
  change_amount  Int
  reason         String        @db.VarChar(50)
  notes          String?
  created_at     DateTime      @default(now()) @db.Timestamp(6)
  created_by     String?       @db.Uuid
  tenant_id      String        @db.Uuid
  competitions   competitions  @relation(fields: [competition_id], references: [id], onDelete: Cascade, onUpdate: NoAction)
  users          users?        @relation(fields: [created_by], references: [id], onDelete: NoAction, onUpdate: NoAction)
  reservations   reservations? @relation(fields: [reservation_id], references: [id], onUpdate: NoAction)
  tenants        tenants       @relation(fields: [tenant_id], references: [id], onUpdate: NoAction, map: "fk_capacity_ledger_tenant")

  @@index([competition_id, created_at(sort: Desc)], map: "idx_capacity_ledger_competition")
  @@index([reservation_id], map: "idx_capacity_ledger_reservation")
  @@index([tenant_id], map: "idx_capacity_ledger_tenant")
  @@index([tenant_id, competition_id], map: "idx_capacity_ledger_tenant_competition")
  @@schema("public")
}

/// This model or at least one of its fields has comments in the database, and requires an additional setup for migrations: Read more: https://pris.ly/d/database-comments
/// This model contains row level security and requires additional setup for migrations. Visit https://pris.ly/d/row-level-security for more info.
model classifications {
  id                                                                                                                     String                              @id @default(dbgenerated("gen_random_uuid()")) @db.Uuid
  name                                                                                                                   String                              @db.VarChar(100)
  description                                                                                                            String?
  skill_level                                                                                                            Int?
  color_code                                                                                                             String?                             @db.VarChar(7)
  min_years_experience                                                                                                   Int?
  requires_audition                                                                                                      Boolean?                            @default(false)
  entry_requirements                                                                                                     String?
  created_at                                                                                                             DateTime?                           @default(now()) @db.Timestamp(6)
  tenant_id                                                                                                              String                              @db.Uuid
  classification_exception_requests_classification_exception_requests_auto_calculated_classification_idToclassifications classification_exception_requests[] @relation("classification_exception_requests_auto_calculated_classification_idToclassifications")
  classification_exception_requests_classification_exception_requests_requested_classification_idToclassifications       classification_exception_requests[] @relation("classification_exception_requests_requested_classification_idToclassifications")
  classification_exception_requests_classification_exception_requests_approved_classification_idToclassifications        classification_exception_requests[] @relation("classification_exception_requests_approved_classification_idToclassifications")
  tenants                                                                                                                tenants                             @relation(fields: [tenant_id], references: [id], onUpdate: NoAction, map: "fk_classifications_tenant")
  competition_entries                                                                                                    competition_entries[]
  dancers                                                                                                                dancers[]
  rankings                                                                                                               rankings[]

  @@unique([tenant_id, name], map: "classifications_tenant_name_key")
  @@index([tenant_id], map: "idx_classifications_tenant")
  @@schema("public")
}

/// This table contains check constraints and requires additional setup for migrations. Visit https://pris.ly/d/check-constraints for more info.
/// This model or at least one of its fields has comments in the database, and requires an additional setup for migrations: Read more: https://pris.ly/d/database-comments
/// This model contains row level security and requires additional setup for migrations. Visit https://pris.ly/d/row-level-security for more info.
model competition_entries {
  id                                                                                   String                             @id @default(dbgenerated("gen_random_uuid()")) @db.Uuid
  competition_id                                                                       String                             @db.Uuid
  reservation_id                                                                       String?                            @db.Uuid
  studio_id                                                                            String                             @db.Uuid
  entry_number                                                                         Int?
  sequence_number                                                                      Int?
  title                                                                                String                             @db.VarChar(255)
  category_id                                                                          String                             @db.Uuid
  classification_id                                                                    String                             @db.Uuid
  age_group_id                                                                         String                             @db.Uuid
  entry_size_category_id                                                               String                             @db.Uuid
  session_id                                                                           String?                            @db.Uuid
  schedule_zone                                                                        String?                            @db.VarChar(20)
  is_scheduled                                                                         Boolean?                           @default(false)
  performance_date                                                                     DateTime?                          @db.Date
  performance_time                                                                     DateTime?                          @db.Time(6)
  display_order                                                                        Int?
  age_at_scheduling                                                                    Decimal?                           @db.Decimal(4, 2)
  dancer_names                                                                         String[]
  conflict_count                                                                       Int?                               @default(0)
  conflicts_with_entry_ids                                                             String[]                           @db.Uuid
  has_studio_requests                                                                  Boolean?                           @default(false)
  has_cd_notes                                                                         Boolean?                           @default(false)
  age_changed                                                                          Boolean?                           @default(false)
  duration                                                                             Unsupported("interval")?
  warm_up_time                                                                         DateTime?                          @db.Time(6)
  heat                                                                                 String?                            @db.VarChar(50)
  running_order                                                                        Int?
  is_title_upgrade                                                                     Boolean?                           @default(false)
  is_title_interview                                                                   Boolean?                           @default(false)
  is_improvisation                                                                     Boolean?                           @default(false)
  is_glow_off_round                                                                    Boolean?                           @default(false)
  is_overall_competition                                                               Boolean?                           @default(false)
  previous_entry_id                                                                    String?                            @db.Uuid
  next_entry_id                                                                        String?                            @db.Uuid
  music_title                                                                          String?                            @db.VarChar(255)
  music_artist                                                                         String?                            @db.VarChar(255)
  music_duration                                                                       Unsupported("interval")?
  music_file_url                                                                       String?
  mp3_duration_ms                                                                      Int?
  mp3_validated                                                                        Boolean?                           @default(false)
  mp3_validation_error                                                                 String?                            @db.VarChar(255)
  special_requirements                                                                 String?
  entry_fee                                                                            Decimal?                           @db.Decimal(10, 2)
  late_fee                                                                             Decimal?                           @default(0) @db.Decimal(10, 2)
  total_fee                                                                            Decimal?                           @db.Decimal(10, 2)
  status                                                                               String?                            @default("registered") @db.VarChar(50)
  choreographer                                                                        String?                            @db.VarChar(255)
  costume_description                                                                  String?
  props_required                                                                       String?
  accessibility_needs                                                                  String?
  created_at                                                                           DateTime?                          @default(now()) @db.Timestamp(6)
  updated_at                                                                           DateTime?                          @default(now()) @db.Timestamp(6)
  entry_suffix                                                                         String?                            @db.VarChar(5)
  is_late_entry                                                                        Boolean?                           @default(false)
  calculated_score                                                                     Decimal?                           @db.Decimal(5, 2)
  award_level                                                                          String?                            @db.VarChar(50)
  category_placement                                                                   Int?
  tenant_id                                                                            String                             @db.Uuid
  routine_number                                                                       Int?
  extended_time_requested                                                              Boolean?                           @default(false)
  routine_length_minutes                                                               Int?
  routine_length_seconds                                                               Int?
  scheduling_notes                                                                     String?
  routine_age                                                                          Int?
<<<<<<< HEAD
  version_created                                                                      Int?                               @default(0)
  version_last_modified                                                                Int?                               @default(0)
  sd_note_version                                                                      Int?
=======
  scheduled_day                                                                        DateTime?                          @db.Date
  schedule_sequence                                                                    Int?
  is_scheduled                                                                         Boolean?                           @default(false)
  is_trophy_helper                                                                     Boolean?                           @default(false)
  overall_category_key                                                                 String?                            @db.VarChar(255)
  conflicts_with_entry_ids                                                             String[]                           @db.Uuid
  schedule_zone                                                                        String?                            @db.VarChar(20)
  display_order                                                                        Int?
  age_at_scheduling                                                                    Decimal?                           @db.Decimal(4, 2)
  dancer_names                                                                         String[]
  conflict_count                                                                       Int?                               @default(0)
  has_studio_requests                                                                  Boolean?                           @default(false)
  has_cd_notes                                                                         Boolean?                           @default(false)
  age_changed                                                                          Boolean?                           @default(false)
  scheduled_start_time                                                                 DateTime?                          @db.Timestamptz(6)
  last_age_check                                                                       DateTime?                          @db.Timestamptz(6)
  version_created                                                                      Int?                               @default(0)
  version_last_modified                                                                Int?                               @default(0)
  sd_note_version                                                                      Int?
  live_status                                                                          String?                            @default("queued") @db.VarChar(20)
  scratched_reason                                                                     String?                            @db.VarChar(255)
  scratched_at                                                                         DateTime?                          @db.Timestamptz(6)
  scratched_by                                                                         String?                            @db.Uuid
  mp3_duration_ms                                                                      Int?
  mp3_validated                                                                        Boolean?                           @default(false)
  mp3_validation_error                                                                 String?                            @db.VarChar(255)
  music_exempt                                                                         Boolean?                           @default(false)
  music_exempt_reason                                                                  String?                            @db.VarChar(100)
>>>>>>> 18a45c4f
  awards                                                                               awards[]
  classification_exception_requests                                                    classification_exception_requests?
  age_groups                                                                           age_groups                         @relation(fields: [age_group_id], references: [id], onDelete: NoAction, onUpdate: NoAction)
  dance_categories                                                                     dance_categories                   @relation(fields: [category_id], references: [id], onDelete: NoAction, onUpdate: NoAction)
  classifications                                                                      classifications                    @relation(fields: [classification_id], references: [id], onDelete: NoAction, onUpdate: NoAction)
  competitions                                                                         competitions                       @relation(fields: [competition_id], references: [id], onDelete: Cascade, onUpdate: NoAction)
  entry_size_categories                                                                entry_size_categories              @relation(fields: [entry_size_category_id], references: [id], onDelete: NoAction, onUpdate: NoAction)
  competition_entries_competition_entries_next_entry_idTocompetition_entries           competition_entries?               @relation("competition_entries_next_entry_idTocompetition_entries", fields: [next_entry_id], references: [id], onDelete: NoAction, onUpdate: NoAction)
  other_competition_entries_competition_entries_next_entry_idTocompetition_entries     competition_entries[]              @relation("competition_entries_next_entry_idTocompetition_entries")
  competition_entries_competition_entries_previous_entry_idTocompetition_entries       competition_entries?               @relation("competition_entries_previous_entry_idTocompetition_entries", fields: [previous_entry_id], references: [id], onDelete: NoAction, onUpdate: NoAction)
  other_competition_entries_competition_entries_previous_entry_idTocompetition_entries competition_entries[]              @relation("competition_entries_previous_entry_idTocompetition_entries")
  reservations                                                                         reservations?                      @relation(fields: [reservation_id], references: [id], onDelete: Cascade, onUpdate: NoAction)
  user_profiles                                                                        user_profiles?                     @relation(fields: [scratched_by], references: [id], onDelete: NoAction, onUpdate: NoAction)
  competition_sessions                                                                 competition_sessions?              @relation(fields: [session_id], references: [id], onDelete: NoAction, onUpdate: NoAction)
  studios                                                                              studios                            @relation(fields: [studio_id], references: [id], onDelete: Cascade, onUpdate: NoAction)
  tenants                                                                              tenants                            @relation(fields: [tenant_id], references: [id], onDelete: Cascade)
  documents                                                                            documents[]
  entry_participants                                                                   entry_participants[]
  live_competition_state                                                               live_competition_state[]
  media_packages                                                                       media_packages[]
  rankings                                                                             rankings[]
  routine_notes                                                                        routine_notes[]
  schedule_breaks                                                                      schedule_breaks[]
  schedule_version_snapshots                                                           schedule_version_snapshots[]
  score_audit_log                                                                      score_audit_log[]
  scores                                                                               scores[]
  summary_entries                                                                      summary_entries[]
<<<<<<< HEAD
  schedule_version_snapshots                                                           schedule_version_snapshots[]
  live_competition_state                                                               live_competition_state[]
=======
  title_breakdown_scores                                                               title_breakdown_scores[]
>>>>>>> 18a45c4f

  @@index([age_group_id], map: "idx_competition_entries_age_group_id")
  @@index([category_id], map: "idx_competition_entries_category_id")
  @@index([classification_id], map: "idx_competition_entries_classification_id")
  @@index([entry_size_category_id], map: "idx_competition_entries_entry_size_category_id")
  @@index([next_entry_id], map: "idx_competition_entries_next_entry_id")
  @@index([previous_entry_id], map: "idx_competition_entries_previous_entry_id")
  @@index([award_level], map: "idx_entries_award_level")
  @@index([calculated_score(sort: Desc)], map: "idx_entries_calculated_score")
  @@index([competition_id], map: "idx_entries_competition")
  @@index([performance_date, performance_time], map: "idx_entries_performance_time")
  @@index([category_placement], map: "idx_entries_placement")
  @@index([sequence_number], map: "idx_entries_sequence")
  @@index([session_id], map: "idx_entries_session")
  @@index([studio_id], map: "idx_entries_studio")
  @@index([tenant_id], map: "idx_entries_tenant")
  @@index([is_scheduled], map: "idx_competition_entries_is_scheduled")
  @@index([competition_id, live_status], map: "idx_entries_live_status")
  @@schema("public")
}

/// This model contains row level security and requires additional setup for migrations. Visit https://pris.ly/d/row-level-security for more info.
model competition_locations {
  id                     String                 @id @default(dbgenerated("gen_random_uuid()")) @db.Uuid
  competition_id         String                 @db.Uuid
  name                   String                 @db.VarChar(255)
  address                String?
  capacity               Int?
  date_start             DateTime?              @db.Date
  date_end               DateTime?              @db.Date
  setup_time             DateTime?              @db.Time(6)
  doors_open             DateTime?              @db.Time(6)
  competition_start      DateTime?              @db.Time(6)
  competition_end        DateTime?              @db.Time(6)
  dressing_rooms         Int?
  warm_up_areas          Int?
  parking_spaces         Int?
  accessibility_features String[]
  stage_dimensions       String?                @db.VarChar(100)
  audio_system           String?
  lighting_system        String?
  video_recording        Boolean?               @default(false)
  live_streaming         Boolean?               @default(false)
  created_at             DateTime?              @default(now()) @db.Timestamp(6)
  tenant_id              String                 @db.Uuid
  competitions           competitions           @relation(fields: [competition_id], references: [id], onDelete: Cascade, onUpdate: NoAction)
  tenants                tenants                @relation(fields: [tenant_id], references: [id], onUpdate: NoAction, map: "fk_competition_locations_tenant")
  competition_sessions   competition_sessions[]
  reservations           reservations[]

  @@index([competition_id], map: "idx_competition_locations_competition_id")
  @@index([tenant_id], map: "idx_competition_locations_tenant")
  @@index([tenant_id, competition_id], map: "idx_competition_locations_tenant_competition")
  @@schema("public")
}

/// This table contains check constraints and requires additional setup for migrations. Visit https://pris.ly/d/check-constraints for more info.
/// This model contains row level security and requires additional setup for migrations. Visit https://pris.ly/d/row-level-security for more info.
model competition_sessions {
  id                    String                   @id @default(dbgenerated("gen_random_uuid()")) @db.Uuid
  competition_id        String                   @db.Uuid
  location_id           String?                  @db.Uuid
  session_number        Int
  session_name          String?                  @db.VarChar(255)
  session_date          DateTime                 @db.Date
  start_time            DateTime                 @db.Time(6)
  end_time              DateTime?                @db.Time(6)
  max_entries           Int?
  entry_count           Int?                     @default(0)
  warm_up_time          Unsupported("interval")? @default(dbgenerated("'00:15:00'::interval"))
  head_judge            String?                  @db.Uuid
  judges                Json?                    @default("[]")
  status                String?                  @default("scheduled") @db.VarChar(50)
  created_at            DateTime?                @default(now()) @db.Timestamp(6)
  tenant_id             String                   @db.Uuid
  competition_entries   competition_entries[]
  competitions          competitions             @relation(fields: [competition_id], references: [id], onDelete: Cascade, onUpdate: NoAction)
  users                 users?                   @relation(fields: [head_judge], references: [id], onDelete: NoAction, onUpdate: NoAction)
  competition_locations competition_locations?   @relation(fields: [location_id], references: [id], onDelete: Cascade, onUpdate: NoAction)
  tenants               tenants                  @relation(fields: [tenant_id], references: [id], onUpdate: NoAction, map: "fk_competition_sessions_tenant")
  title_rounds          title_rounds[]

  @@index([competition_id], map: "idx_competition_sessions_competition_id")
  @@index([head_judge], map: "idx_competition_sessions_head_judge")
  @@index([location_id], map: "idx_competition_sessions_location_id")
  @@index([tenant_id], map: "idx_competition_sessions_tenant")
  @@index([tenant_id, competition_id], map: "idx_competition_sessions_tenant_competition")
  @@schema("public")
}

/// This table contains check constraints and requires additional setup for migrations. Visit https://pris.ly/d/check-constraints for more info.
/// This model or at least one of its fields has comments in the database, and requires an additional setup for migrations: Read more: https://pris.ly/d/database-comments
/// This model contains row level security and requires additional setup for migrations. Visit https://pris.ly/d/row-level-security for more info.
model competition_settings {
  id                      String   @id @default(dbgenerated("gen_random_uuid()")) @db.Uuid
  setting_category        String
  setting_key             String
  setting_value           Json
  display_order           Int      @default(0)
  is_active               Boolean  @default(true)
  created_at              DateTime @default(now()) @db.Timestamptz(6)
  updated_at              DateTime @default(now()) @db.Timestamptz(6)
  deprecated              Boolean? @default(false)
  adjudication_levels     Json?    @default("{\"levels\": [{\"max\": 99.99, \"min\": 95.00, \"name\": \"Dynamic Diamond\", \"color\": \"#00D4FF\"}, {\"max\": 94.99, \"min\": 92.00, \"name\": \"Titanium\", \"color\": \"#C0C0C0\"}, {\"max\": 91.99, \"min\": 88.00, \"name\": \"Platinum\", \"color\": \"#E5E4E2\"}, {\"max\": 87.99, \"min\": 85.00, \"name\": \"Afterglow\", \"color\": \"#FFD700\"}, {\"max\": 84.99, \"min\": 82.00, \"name\": \"High Gold\", \"color\": \"#DAA520\"}, {\"max\": 81.99, \"min\": 78.00, \"name\": \"Gold\", \"color\": \"#FFD700\"}, {\"max\": 77.99, \"min\": 72.00, \"name\": \"Silver\", \"color\": \"#C0C0C0\"}, {\"max\": 71.99, \"min\": 65.00, \"name\": \"Bronze\", \"color\": \"#CD7F32\"}, {\"max\": 64.99, \"min\": 0.00, \"name\": \"Participation\", \"color\": \"#808080\"}], \"edgeCaseThreshold\": 0.1}")
  music_reminder_settings Json?    @default("{\"enabled\": true, \"sevenDayReminder\": true, \"postDeadlineReport\": true, \"musicDeadlineOffset\": 0, \"fortyEightHourReminder\": true, \"twentyFourHourReminder\": true}")

  @@unique([setting_category, setting_key], map: "competition_settings_category_key_unique")
  @@index([is_active], map: "idx_competition_settings_active")
  @@index([setting_category], map: "idx_competition_settings_category")
  @@index([display_order], map: "idx_competition_settings_display_order")
  @@schema("public")
}

/// This table contains check constraints and requires additional setup for migrations. Visit https://pris.ly/d/check-constraints for more info.
/// This model or at least one of its fields has comments in the database, and requires an additional setup for migrations: Read more: https://pris.ly/d/database-comments
/// This model contains row level security and requires additional setup for migrations. Visit https://pris.ly/d/row-level-security for more info.
model competitions {
<<<<<<< HEAD
  id                                String                              @id @default(dbgenerated("gen_random_uuid()")) @db.Uuid
  name                              String                              @db.VarChar(255)
  year                              Int
  description                       String?
  registration_opens                DateTime?                           @db.Timestamp(6)
  registration_closes               DateTime?                           @db.Timestamp(6)
  competition_start_date            DateTime?                           @db.Date
  competition_end_date              DateTime?                           @db.Date
  primary_location                  String?                             @db.VarChar(255)
  venue_address                     String?
  venue_capacity                    Int?
  session_count                     Int?                                @default(1)
  number_of_judges                  Int?                                @default(3)
  entry_fee                         Decimal?                            @db.Decimal(10, 2)
  late_fee                          Decimal?                            @db.Decimal(10, 2)
  allow_age_overrides               Boolean?                            @default(true)
  allow_multiple_entries            Boolean?                            @default(true)
  require_video_submissions         Boolean?                            @default(false)
  status                            String?                             @default("upcoming") @db.VarChar(50)
  is_public                         Boolean?                            @default(true)
  logo_url                          String?
  website                           String?                             @db.VarChar(255)
  contact_email                     String?                             @db.VarChar(255)
  contact_phone                     String?                             @db.VarChar(50)
  rules_document_url                String?
  created_at                        DateTime?                           @default(now()) @db.Timestamp(6)
  updated_at                        DateTime?                           @default(now()) @db.Timestamp(6)
  total_reservation_tokens          Int?                                @default(600)
  available_reservation_tokens      Int?                                @default(600)
  tokens_override_enabled           Boolean?                            @default(false)
  schedule_published_at             DateTime?                           @db.Timestamptz(6)
  schedule_locked                   Boolean?                            @default(false)
  schedule_feedback_allowed         Boolean?                            @default(false)
  schedule_hidden_studios           String[]                            @default([])
  schedule_state                    String?                             @default("draft") @db.VarChar(20)
  schedule_finalized_at             DateTime?                           @db.Timestamptz(6)
  schedule_finalized_by             String?                             @db.Uuid
  schedule_published_by             String?                             @db.Uuid
  scoring_ranges                    Json?                               @default("{\"gold\": [85, 89.9], \"bronze\": [70, 79.9], \"silver\": [80, 84.9], \"platinum\": [95, 100], \"high_gold\": [90, 94.9]}")
  tenant_id                         String                              @default(dbgenerated("gen_random_uuid()")) @db.Uuid
  age_division_settings             Json?
  classification_settings           Json?
  entry_fee_settings                Json?
  dance_category_settings           Json?
  scoring_system_settings           Json?
  entry_size_settings               Json?
  title_division_settings           Json?
  special_programs_settings         Json?
  tax_rate                          Decimal?                            @default(0.0000) @db.Decimal(5, 4)
  awards                            awards[]
  capacity_ledger                   capacity_ledger[]
  classification_exception_requests classification_exception_requests[]
  competition_entries               competition_entries[]
  competition_locations             competition_locations[]
  competition_sessions              competition_sessions[]
  day_start_times                   day_start_times[]
  tenants                           tenants                             @relation(fields: [tenant_id], references: [id], onDelete: Cascade)
  documents                         documents[]
  elite_instructors                 elite_instructors[]
  email_logs                        email_logs[]
  invoices                          invoices[]
  judges                            judges[]
  rankings                          rankings[]
  reservations                      reservations[]
  title_rounds                      title_rounds[]
  vip_events                        vip_events[]
  schedule_versions                 schedule_versions[]
  break_requests                    break_requests[]
  schedule_breaks                   schedule_breaks[]
  live_competition_state            live_competition_state?
=======
  id                                              String                              @id @default(dbgenerated("gen_random_uuid()")) @db.Uuid
  name                                            String                              @db.VarChar(255)
  year                                            Int
  description                                     String?
  registration_opens                              DateTime?                           @db.Timestamp(6)
  registration_closes                             DateTime?                           @db.Timestamp(6)
  competition_start_date                          DateTime?                           @db.Date
  competition_end_date                            DateTime?                           @db.Date
  primary_location                                String?                             @db.VarChar(255)
  venue_address                                   String?
  venue_capacity                                  Int?
  session_count                                   Int?                                @default(1)
  number_of_judges                                Int?                                @default(3)
  entry_fee                                       Decimal?                            @db.Decimal(10, 2)
  late_fee                                        Decimal?                            @db.Decimal(10, 2)
  allow_age_overrides                             Boolean?                            @default(true)
  allow_multiple_entries                          Boolean?                            @default(true)
  require_video_submissions                       Boolean?                            @default(false)
  status                                          String?                             @default("upcoming") @db.VarChar(50)
  is_public                                       Boolean?                            @default(true)
  logo_url                                        String?
  website                                         String?                             @db.VarChar(255)
  contact_email                                   String?                             @db.VarChar(255)
  contact_phone                                   String?                             @db.VarChar(50)
  rules_document_url                              String?
  created_at                                      DateTime?                           @default(now()) @db.Timestamp(6)
  updated_at                                      DateTime?                           @default(now()) @db.Timestamp(6)
  total_reservation_tokens                        Int?                                @default(600)
  available_reservation_tokens                    Int?                                @default(600)
  tokens_override_enabled                         Boolean?                            @default(false)
  schedule_published_at                           DateTime?                           @db.Timestamptz(6)
  schedule_locked                                 Boolean?                            @default(false)
  scoring_ranges                                  Json?                               @default("{\"gold\": [85, 89.9], \"bronze\": [70, 79.9], \"silver\": [80, 84.9], \"platinum\": [95, 100], \"high_gold\": [90, 94.9]}")
  tenant_id                                       String                              @default(dbgenerated("gen_random_uuid()")) @db.Uuid
  age_division_settings                           Json?
  classification_settings                         Json?
  entry_fee_settings                              Json?
  dance_category_settings                         Json?
  scoring_system_settings                         Json?
  entry_size_settings                             Json?
  title_division_settings                         Json?
  special_programs_settings                       Json?
  tax_rate                                        Decimal?                            @default(0.0000) @db.Decimal(5, 4)
  schedule_state                                  String?                             @default("unpublished") @db.VarChar(50)
  schedule_finalized_at                           DateTime?                           @db.Timestamptz(6)
  schedule_finalized_by                           String?                             @db.Uuid
  schedule_published_by                           String?                             @db.Uuid
  schedule_feedback_allowed                       Boolean                             @default(false)
  schedule_hidden_studios                         String[]                            @default([]) @db.Uuid
  live_mode_started_at                            DateTime?                           @db.Timestamptz(6)
  live_mode_ended_at                              DateTime?                           @db.Timestamptz(6)
  entry_number_start                              Int?                                @default(100)
  entry_numbers_locked                            Boolean?                            @default(false)
  entry_numbers_locked_at                         DateTime?                           @db.Timestamptz(6)
  age_change_tracking                             age_change_tracking[]
  awards                                          awards[]
  break_requests                                  break_requests[]
  capacity_ledger                                 capacity_ledger[]
  classification_exception_requests               classification_exception_requests[]
  competition_entries                             competition_entries[]
  competition_locations                           competition_locations[]
  competition_sessions                            competition_sessions[]
  users_competitions_schedule_finalized_byTousers users?                              @relation("competitions_schedule_finalized_byTousers", fields: [schedule_finalized_by], references: [id], onDelete: NoAction, onUpdate: NoAction)
  users_competitions_schedule_published_byTousers users?                              @relation("competitions_schedule_published_byTousers", fields: [schedule_published_by], references: [id], onDelete: NoAction, onUpdate: NoAction)
  tenants                                         tenants                             @relation(fields: [tenant_id], references: [id], onDelete: Cascade)
  day_start_times                                 day_start_times[]
  documents                                       documents[]
  elite_instructors                               elite_instructors[]
  email_logs                                      email_logs[]
  invoices                                        invoices[]
  judges                                          judges[]
  live_competition_state                          live_competition_state?
  media_packages                                  media_packages[]
  mp3_reminder_log                                mp3_reminder_log[]
  rankings                                        rankings[]
  reservations                                    reservations[]
  schedule_blocks                                 schedule_blocks[]
  schedule_breaks                                 schedule_breaks[]
  schedule_conflicts                              schedule_conflicts[]
  schedule_versions                               schedule_versions[]
  title_rounds                                    title_rounds[]
  vip_events                                      vip_events[]
>>>>>>> 18a45c4f

  @@index([age_division_settings], map: "idx_competitions_age_settings", type: Gin)
  @@index([competition_start_date, competition_end_date], map: "idx_competitions_dates")
  @@index([schedule_locked], map: "idx_competitions_schedule_lock")
  @@index([scoring_system_settings], map: "idx_competitions_scoring_settings", type: Gin)
  @@index([status], map: "idx_competitions_status")
  @@index([tenant_id], map: "idx_competitions_tenant")
  @@index([year], map: "idx_competitions_year")
  @@index([schedule_state], map: "idx_competitions_schedule_state")
  @@schema("public")
}

/// This model contains row level security and requires additional setup for migrations. Visit https://pris.ly/d/row-level-security for more info.
model day_start_times {
  id             String       @id @default(dbgenerated("gen_random_uuid()")) @db.Uuid
  tenant_id      String       @db.Uuid
  competition_id String       @db.Uuid
  date           DateTime     @db.Date
  start_time     DateTime     @default(dbgenerated("'08:00:00'::time")) @db.Time(6)
  created_at     DateTime     @default(now()) @db.Timestamp(6)
  updated_at     DateTime     @default(now()) @db.Timestamp(6)

  tenants        tenants      @relation(fields: [tenant_id], references: [id], onDelete: Cascade)
  competitions   competitions @relation(fields: [competition_id], references: [id], onDelete: Cascade)

  @@unique([tenant_id, competition_id, date], map: "day_start_times_tenant_id_competition_id_date_key")
  @@index([competition_id, date], map: "idx_day_start_times_competition")
  @@schema("public")
}

/// This model contains row level security and requires additional setup for migrations. Visit https://pris.ly/d/row-level-security for more info.
model dance_categories {
  id                         String                   @id @default(dbgenerated("gen_random_uuid()")) @db.Uuid
  name                       String                   @db.VarChar(100)
  description                String?
  category_award_grouping    String?                  @db.VarChar(255)
  competitive_award_grouping String?                  @db.VarChar(100)
  other_award_grouping       String?                  @db.VarChar(100)
  music_time_limit           Unsupported("interval")?
  requires_specific_attire   Boolean?                 @default(false)
  attire_requirements        String?
  color_code                 String?                  @db.VarChar(7)
  icon_name                  String?                  @db.VarChar(50)
  sort_order                 Int?
  is_active                  Boolean?                 @default(true)
  created_at                 DateTime?                @default(now()) @db.Timestamp(6)
  tenant_id                  String                   @db.Uuid
  competition_entries        competition_entries[]
  tenants                    tenants                  @relation(fields: [tenant_id], references: [id], onDelete: Cascade, onUpdate: NoAction)
  rankings                   rankings[]

  @@unique([name, tenant_id], map: "dance_categories_name_tenant_key")
  @@index([tenant_id], map: "idx_dance_categories_tenant")
  @@schema("public")
}

/// This table contains check constraints and requires additional setup for migrations. Visit https://pris.ly/d/check-constraints for more info.
/// This model or at least one of its fields has comments in the database, and requires an additional setup for migrations: Read more: https://pris.ly/d/database-comments
/// This model contains row level security and requires additional setup for migrations. Visit https://pris.ly/d/row-level-security for more info.
model dancers {
  id                          String                        @id @default(dbgenerated("gen_random_uuid()")) @db.Uuid
  studio_id                   String                        @db.Uuid
  first_name                  String                        @db.VarChar(100)
  last_name                   String                        @db.VarChar(100)
  date_of_birth               DateTime?                     @db.Date
  age_override                Int?
  gender                      String?                       @db.VarChar(20)
  email                       String?                       @db.VarChar(255)
  phone                       String?                       @db.VarChar(50)
  parent_name                 String?                       @db.VarChar(255)
  parent_email                String?                       @db.VarChar(255)
  parent_phone                String?                       @db.VarChar(50)
  emergency_contact_name      String?                       @db.VarChar(255)
  emergency_contact_phone     String?                       @db.VarChar(50)
  medical_conditions          String?
  allergies                   String?
  medications                 String?
  years_dancing               Int?
  primary_style               String?                       @db.VarChar(100)
  skill_level                 String?                       @db.VarChar(50)
  previous_competitions       Int?                          @default(0)
  registration_number         String?                       @unique @db.VarChar(50)
  photo_url                   String?
  waiver_signed               Boolean?                      @default(false)
  waiver_signed_date          DateTime?                     @db.Date
  status                      String?                       @default("active") @db.VarChar(50)
  created_at                  DateTime?                     @default(now()) @db.Timestamp(6)
  updated_at                  DateTime?                     @default(now()) @db.Timestamp(6)
  tenant_id                   String                        @default(dbgenerated("gen_random_uuid()")) @db.Uuid
  classification_id           String?                       @db.Uuid
<<<<<<< HEAD
=======
  age_change_tracking         age_change_tracking[]
>>>>>>> 18a45c4f
  classifications             classifications?              @relation(fields: [classification_id], references: [id], onDelete: NoAction, onUpdate: NoAction)
  studios                     studios                       @relation(fields: [studio_id], references: [id], onDelete: Cascade, onUpdate: NoAction)
  tenants                     tenants                       @relation(fields: [tenant_id], references: [id], onDelete: Cascade)
  entry_participants          entry_participants[]
<<<<<<< HEAD
  schedule_conflict_overrides schedule_conflict_overrides[]
=======
  media_access_logs           media_access_logs[]
  schedule_conflict_overrides schedule_conflict_overrides[]
  schedule_conflicts          schedule_conflicts[]
>>>>>>> 18a45c4f

  @@index([date_of_birth], map: "idx_dancers_age")
  @@index([first_name, last_name], map: "idx_dancers_name")
  @@index([studio_id], map: "idx_dancers_studio")
  @@index([tenant_id], map: "idx_dancers_tenant")
  @@schema("public")
}

/// This table contains check constraints and requires additional setup for migrations. Visit https://pris.ly/d/check-constraints for more info.
/// This model contains row level security and requires additional setup for migrations. Visit https://pris.ly/d/row-level-security for more info.
model documents {
  id                  String               @id @default(dbgenerated("gen_random_uuid()")) @db.Uuid
  filename            String               @db.VarChar(255)
  original_filename   String               @db.VarChar(255)
  file_size           Int?
  mime_type           String?              @db.VarChar(100)
  storage_path        String
  document_type       String               @db.VarChar(50)
  title               String?              @db.VarChar(255)
  description         String?
  competition_id      String?              @db.Uuid
  studio_id           String?              @db.Uuid
  entry_id            String?              @db.Uuid
  uploaded_by         String?              @db.Uuid
  visibility          String?              @default("private") @db.VarChar(20)
  password_protected  Boolean?             @default(false)
  processing_status   String?              @default("ready") @db.VarChar(20)
  processing_error    String?
  created_at          DateTime?            @default(now()) @db.Timestamp(6)
  updated_at          DateTime?            @default(now()) @db.Timestamp(6)
  tenant_id           String               @db.Uuid
  competitions        competitions?        @relation(fields: [competition_id], references: [id], onDelete: Cascade, onUpdate: NoAction)
  competition_entries competition_entries? @relation(fields: [entry_id], references: [id], onDelete: Cascade, onUpdate: NoAction)
  studios             studios?             @relation(fields: [studio_id], references: [id], onDelete: Cascade, onUpdate: NoAction)
  users               users?               @relation(fields: [uploaded_by], references: [id], onDelete: NoAction, onUpdate: NoAction)
  tenants             tenants              @relation(fields: [tenant_id], references: [id], onUpdate: NoAction, map: "fk_documents_tenant")

  @@index([competition_id], map: "idx_documents_competition")
  @@index([entry_id], map: "idx_documents_entry_id")
  @@index([studio_id], map: "idx_documents_studio")
  @@index([tenant_id], map: "idx_documents_tenant")
  @@index([tenant_id, competition_id], map: "idx_documents_tenant_competition")
  @@index([document_type], map: "idx_documents_type")
  @@index([uploaded_by], map: "idx_documents_uploaded_by")
  @@schema("public")
}

/// This model contains row level security and requires additional setup for migrations. Visit https://pris.ly/d/row-level-security for more info.
model elite_instructors {
  id                  String       @id @default(dbgenerated("gen_random_uuid()")) @db.Uuid
  competition_id      String       @db.Uuid
  name                String       @db.VarChar(255)
  credentials         String?
  specialization      String?      @db.VarChar(100)
  bio                 String?
  email               String?      @db.VarChar(255)
  phone               String?      @db.VarChar(50)
  website             String?      @db.VarChar(255)
  assigned_teams      String[]
  session_assignments Json?
  hourly_rate         Decimal?     @db.Decimal(10, 2)
  travel_required     Boolean?     @default(false)
  equipment_needs     String?
  created_at          DateTime?    @default(now()) @db.Timestamp(6)
  competitions        competitions @relation(fields: [competition_id], references: [id], onDelete: Cascade, onUpdate: NoAction)

  @@index([competition_id], map: "idx_elite_instructors_competition_id")
  @@schema("public")
}

/// This model contains row level security and requires additional setup for migrations. Visit https://pris.ly/d/row-level-security for more info.
model email_logs {
  id              String        @id @default(dbgenerated("gen_random_uuid()")) @db.Uuid
  template_type   String        @db.VarChar(50)
  recipient_email String        @db.VarChar(255)
  subject         String        @db.VarChar(500)
  studio_id       String?       @db.Uuid
  competition_id  String?       @db.Uuid
  success         Boolean?      @default(true)
  error_message   String?
  sent_at         DateTime?     @default(now()) @db.Timestamp(6)
  tenant_id       String        @db.Uuid
  competitions    competitions? @relation(fields: [competition_id], references: [id], onUpdate: NoAction, map: "fk_email_logs_competition")
  studios         studios?      @relation(fields: [studio_id], references: [id], onUpdate: NoAction, map: "fk_email_logs_studio")
  tenants         tenants       @relation(fields: [tenant_id], references: [id], onUpdate: NoAction, map: "fk_email_logs_tenant")

  @@index([competition_id], map: "idx_email_logs_competition_id")
  @@index([sent_at], map: "idx_email_logs_sent_at")
  @@index([studio_id], map: "idx_email_logs_studio_id")
  @@index([tenant_id], map: "idx_email_logs_tenant")
  @@index([tenant_id, competition_id], map: "idx_email_logs_tenant_competition")
  @@schema("public")
}

/// This model contains row level security and requires additional setup for migrations. Visit https://pris.ly/d/row-level-security for more info.
model email_preferences {
  id            String        @id @default(dbgenerated("gen_random_uuid()")) @db.Uuid
  user_id       String        @db.Uuid
  email_type    email_type
  enabled       Boolean       @default(true)
  created_at    DateTime      @default(now()) @db.Timestamptz(6)
  updated_at    DateTime      @default(now()) @db.Timestamptz(6)
  tenant_id     String        @db.Uuid
  user_profiles user_profiles @relation(fields: [user_id], references: [id], onDelete: Cascade, onUpdate: NoAction)
  tenants       tenants       @relation(fields: [tenant_id], references: [id], onUpdate: NoAction, map: "fk_email_preferences_tenant")

  @@unique([user_id, email_type], map: "email_preferences_user_email_type_unique")
  @@index([tenant_id], map: "idx_email_preferences_tenant")
  @@index([tenant_id, user_id], map: "idx_email_preferences_tenant_user")
  @@index([user_id], map: "idx_email_preferences_user_id")
  @@schema("public")
}

/// This table contains check constraints and requires additional setup for migrations. Visit https://pris.ly/d/check-constraints for more info.
/// This model contains row level security and requires additional setup for migrations. Visit https://pris.ly/d/row-level-security for more info.
model email_queue {
  id              String    @id @default(dbgenerated("gen_random_uuid()")) @db.Uuid
  tenant_id       String    @db.Uuid
  user_id         String?   @db.Uuid
  email_type      String
  recipient_email String
  template_data   Json      @default("{}")
  status          String    @default("pending")
  created_at      DateTime  @default(now()) @db.Timestamptz(6)
  sent_at         DateTime? @db.Timestamptz(6)
  error           String?
  retry_count     Int       @default(0)
  tenants         tenants   @relation(fields: [tenant_id], references: [id], onDelete: Cascade, onUpdate: NoAction)

  @@index([tenant_id], map: "idx_email_queue_tenant_id")
  @@index([user_id], map: "idx_email_queue_user_id")
  @@schema("public")
}

/// This model contains row level security and requires additional setup for migrations. Visit https://pris.ly/d/row-level-security for more info.
model email_templates {
  id                  String    @id @default(dbgenerated("gen_random_uuid()")) @db.Uuid
  template_key        String    @unique @db.VarChar(100)
  name                String    @db.VarChar(255)
  description         String?
  subject             String    @db.VarChar(255)
  html_body           String
  text_body           String?
  available_variables Json?
  is_active           Boolean?  @default(true)
  version             Int?      @default(1)
  created_at          DateTime? @default(now()) @db.Timestamp(6)
  updated_at          DateTime? @default(now()) @db.Timestamp(6)
  tenant_id           String    @db.Uuid
  tenants             tenants   @relation(fields: [tenant_id], references: [id], onUpdate: NoAction, map: "fk_email_templates_tenant")

  @@index([tenant_id], map: "idx_email_templates_tenant")
  @@index([tenant_id, template_key], map: "idx_email_templates_tenant_key")
  @@schema("public")
}

/// This model or at least one of its fields has comments in the database, and requires an additional setup for migrations: Read more: https://pris.ly/d/database-comments
/// This model contains row level security and requires additional setup for migrations. Visit https://pris.ly/d/row-level-security for more info.
model entry_participants {
  id                  String              @id @default(dbgenerated("gen_random_uuid()")) @db.Uuid
  entry_id            String              @db.Uuid
  dancer_id           String              @db.Uuid
  dancer_name         String              @db.VarChar(255)
  dancer_age          Int?
  role                String?             @db.VarChar(100)
  display_order       Int?
  costume_size        String?             @db.VarChar(20)
  special_needs       String?
  created_at          DateTime?           @default(now()) @db.Timestamp(6)
  tenant_id           String              @db.Uuid
  dancers             dancers             @relation(fields: [dancer_id], references: [id], onDelete: Cascade, onUpdate: NoAction)
  competition_entries competition_entries @relation(fields: [entry_id], references: [id], onDelete: Cascade, onUpdate: NoAction)
  tenants             tenants             @relation(fields: [tenant_id], references: [id], onUpdate: NoAction, map: "fk_entry_participants_tenant")

  @@unique([entry_id, dancer_id])
  @@index([tenant_id], map: "idx_entry_participants_tenant")
  @@index([tenant_id, entry_id], map: "idx_entry_participants_tenant_entry")
  @@index([dancer_id], map: "idx_participants_dancer")
  @@index([entry_id], map: "idx_participants_entry")
  @@schema("public")
}

/// This model contains row level security and requires additional setup for migrations. Visit https://pris.ly/d/row-level-security for more info.
model entry_size_categories {
  id                  String                @id @default(dbgenerated("gen_random_uuid()")) @db.Uuid
  name                String                @db.VarChar(50)
  min_participants    Int
  max_participants    Int
  base_fee            Decimal?              @db.Decimal(10, 2)
  per_participant_fee Decimal?              @db.Decimal(10, 2)
  sort_order          Int?
  created_at          DateTime?             @default(now()) @db.Timestamp(6)
  tenant_id           String                @db.Uuid
  max_time_minutes    Int?
  max_time_seconds    Int?                  @default(0)
  competition_entries competition_entries[]
  tenants             tenants               @relation(fields: [tenant_id], references: [id], onDelete: Cascade, onUpdate: NoAction)

  @@index([tenant_id], map: "idx_entry_size_categories_tenant")
  @@schema("public")
}

/// This model or at least one of its fields has comments in the database, and requires an additional setup for migrations: Read more: https://pris.ly/d/database-comments
/// This model contains row level security and requires additional setup for migrations. Visit https://pris.ly/d/row-level-security for more info.
model invoices {
  id                       String             @id @default(dbgenerated("gen_random_uuid()")) @db.Uuid
  studio_id                String             @db.Uuid
  competition_id           String             @db.Uuid
  reservation_id           String?            @db.Uuid
  line_items               Json               @default("[]")
  subtotal                 Decimal            @default(0) @db.Decimal(10, 2)
  total                    Decimal            @default(0) @db.Decimal(10, 2)
  status                   String             @default("UNPAID") @db.VarChar(50)
  created_at               DateTime?          @default(now()) @db.Timestamp(6)
  updated_at               DateTime?          @default(now()) @db.Timestamp(6)
  tenant_id                String             @default(dbgenerated("gen_random_uuid()")) @db.Uuid
  stripe_payment_intent_id String?            @db.VarChar(255)
  stripe_customer_id       String?            @db.VarChar(255)
  paid_at                  DateTime?          @db.Timestamp(6)
  payment_method           String?            @db.VarChar(50)
  credit_amount            Decimal?           @default(0) @db.Decimal(10, 2)
  credit_reason            String?
  tax_rate                 Decimal?           @default(13.00) @db.Decimal(5, 2)
  is_locked                Boolean?           @default(false)
  has_dancer_invoices      Boolean?           @default(false)
  total_margin_applied     Decimal?           @db.Decimal(10, 2)
  deposit_amount           Decimal?           @default(0) @db.Decimal(10, 2)
  amount_due               Decimal?           @default(0) @db.Decimal(10, 2)
  other_credit_amount      Decimal?           @default(0) @db.Decimal(10, 2)
  other_credit_reason      String?
  amount_paid              Decimal            @default(0) @db.Decimal(10, 2)
  balance_remaining        Decimal            @db.Decimal(10, 2)
  invoice_payments         invoice_payments[]
  competitions             competitions       @relation(fields: [competition_id], references: [id], onDelete: Cascade, onUpdate: NoAction)
  reservations             reservations?      @relation(fields: [reservation_id], references: [id], onUpdate: NoAction)
  studios                  studios            @relation(fields: [studio_id], references: [id], onDelete: Cascade, onUpdate: NoAction)
  tenants                  tenants            @relation(fields: [tenant_id], references: [id], onDelete: Cascade)
  sub_invoices             sub_invoices[]

  @@index([competition_id], map: "idx_invoices_competition")
  @@index([paid_at], map: "idx_invoices_paid_at")
  @@index([reservation_id], map: "idx_invoices_reservation")
  @@index([status], map: "idx_invoices_status")
  @@index([stripe_customer_id], map: "idx_invoices_stripe_customer")
  @@index([stripe_payment_intent_id], map: "idx_invoices_stripe_payment_intent")
  @@index([studio_id], map: "idx_invoices_studio")
  @@index([tenant_id], map: "idx_invoices_tenant")
  @@schema("public")
}

/// Tracks partial payments applied to invoices with complete audit trail
/// This model contains row level security and requires additional setup for migrations. Visit https://pris.ly/d/row-level-security for more info.
model invoice_payments {
  id               String        @id @default(dbgenerated("uuid_generate_v4()")) @db.Uuid
  invoice_id       String        @db.Uuid
  tenant_id        String        @db.Uuid
  amount           Decimal       @db.Decimal(10, 2)
  payment_date     DateTime      @db.Timestamp(6)
  payment_method   String?       @db.VarChar(50)
  reference_number String?       @db.VarChar(100)
  notes            String?
  recorded_by      String        @db.Uuid
  created_at       DateTime      @default(now()) @db.Timestamp(6)
  updated_at       DateTime      @default(now()) @db.Timestamp(6)
  invoices         invoices      @relation(fields: [invoice_id], references: [id], onDelete: Cascade, onUpdate: NoAction)
  user_profiles    user_profiles @relation(fields: [recorded_by], references: [id], onDelete: NoAction, onUpdate: NoAction)
  tenants          tenants       @relation(fields: [tenant_id], references: [id], onDelete: Cascade, onUpdate: NoAction)

  @@index([invoice_id], map: "idx_invoice_payments_invoice")
  @@index([tenant_id], map: "idx_invoice_payments_tenant")
  @@index([payment_date], map: "idx_invoice_payments_date")
  @@index([recorded_by], map: "idx_invoice_payments_recorded_by")
  @@schema("public")
}

/// This model contains row level security and requires additional setup for migrations. Visit https://pris.ly/d/row-level-security for more info.
model judges {
  id                  String            @id @default(dbgenerated("gen_random_uuid()")) @db.Uuid
  user_id             String?           @db.Uuid
  competition_id      String?           @db.Uuid
  name                String            @db.VarChar(255)
  credentials         String?
  specialization      String?           @db.VarChar(100)
  years_judging       Int?
  certification_level String?           @db.VarChar(50)
  judge_number        Int?
  panel_assignment    String?           @db.VarChar(100)
  sessions            Json?             @default("[]")
  email               String?           @db.VarChar(255)
  phone               String?           @db.VarChar(50)
  confirmed           Boolean?          @default(false)
  checked_in          Boolean?          @default(false)
  created_at          DateTime?         @default(now()) @db.Timestamp(6)
  tenant_id           String            @db.Uuid
  pin_code            String?           @db.VarChar(6)
  judge_position      String?           @db.VarChar(1)
  last_seen_at        DateTime?         @db.Timestamptz(6)
  current_status      String?           @default("offline") @db.VarChar(20)
  device_id           String?           @db.VarChar(255)
  session_token       String?           @db.VarChar(255)
  break_requests      break_requests[]
  tenants             tenants           @relation(fields: [tenant_id], references: [id], onUpdate: NoAction, map: "fk_judges_tenant")
  competitions        competitions?     @relation(fields: [competition_id], references: [id], onDelete: Cascade, onUpdate: NoAction)
  users               users?            @relation(fields: [user_id], references: [id], onDelete: Cascade, onUpdate: NoAction)
  score_audit_log     score_audit_log[]
  scores              scores[]
  break_requests      break_requests[]

  @@index([competition_id], map: "idx_judges_competition_id")
  @@index([tenant_id], map: "idx_judges_tenant")
  @@index([tenant_id, competition_id], map: "idx_judges_tenant_competition")
  @@index([user_id], map: "idx_judges_user_id")
  @@index([competition_id, judge_position], map: "idx_judges_position")
  @@index([competition_id, current_status], map: "idx_judges_status")
  @@schema("public")
}

/// This model or at least one of its fields has comments in the database, and requires an additional setup for migrations: Read more: https://pris.ly/d/database-comments
/// This model contains row level security and requires additional setup for migrations. Visit https://pris.ly/d/row-level-security for more info.
model rankings {
  id                          String              @id @default(dbgenerated("gen_random_uuid()")) @db.Uuid
  competition_id              String              @db.Uuid
  entry_id                    String              @db.Uuid
  category_id                 String              @db.Uuid
  age_group_id                String              @db.Uuid
  classification_id           String              @db.Uuid
  total_score                 Decimal             @db.Decimal(8, 2)
  average_score               Decimal?            @db.Decimal(6, 2)
  placement                   Int
  category_award_placement    Int?
  competitive_award_placement Int?
  overall_award_placement     Int?
  is_title_winner             Boolean?            @default(false)
  is_glow_off_winner          Boolean?            @default(false)
  special_awards              String[]
  created_at                  DateTime?           @default(now()) @db.Timestamp(6)
  tenant_id                   String              @db.Uuid
  tenants                     tenants             @relation(fields: [tenant_id], references: [id], onUpdate: NoAction, map: "fk_rankings_tenant")
  age_groups                  age_groups          @relation(fields: [age_group_id], references: [id], onDelete: NoAction, onUpdate: NoAction)
  dance_categories            dance_categories    @relation(fields: [category_id], references: [id], onDelete: NoAction, onUpdate: NoAction)
  classifications             classifications     @relation(fields: [classification_id], references: [id], onDelete: NoAction, onUpdate: NoAction)
  competitions                competitions        @relation(fields: [competition_id], references: [id], onDelete: Cascade, onUpdate: NoAction)
  competition_entries         competition_entries @relation(fields: [entry_id], references: [id], onDelete: Cascade, onUpdate: NoAction)

  @@index([age_group_id], map: "idx_rankings_age_group_id")
  @@index([category_id, age_group_id, classification_id], map: "idx_rankings_category")
  @@index([classification_id], map: "idx_rankings_classification_id")
  @@index([competition_id], map: "idx_rankings_competition")
  @@index([entry_id], map: "idx_rankings_entry_id")
  @@index([tenant_id], map: "idx_rankings_tenant")
  @@index([tenant_id, entry_id], map: "idx_rankings_tenant_entry")
  @@schema("public")
}

/// This table contains check constraints and requires additional setup for migrations. Visit https://pris.ly/d/check-constraints for more info.
/// This model or at least one of its fields has comments in the database, and requires an additional setup for migrations: Read more: https://pris.ly/d/database-comments
/// This model contains row level security and requires additional setup for migrations. Visit https://pris.ly/d/row-level-security for more info.
model reservations {
<<<<<<< HEAD
  id                                             String                              @id @default(dbgenerated("gen_random_uuid()")) @db.Uuid
  studio_id                                      String                              @db.Uuid
  competition_id                                 String                              @db.Uuid
  location_id                                    String?                             @db.Uuid
  spaces_requested                               Int
  spaces_confirmed                               Int?                                @default(0)
  agent_first_name                               String?                             @db.VarChar(100)
  agent_last_name                                String?                             @db.VarChar(100)
  agent_email                                    String?                             @db.VarChar(255)
  agent_phone                                    String?                             @db.VarChar(50)
  agent_title                                    String?                             @db.VarChar(100)
  age_of_consent                                 Boolean?                            @default(false)
  waiver_consent                                 Boolean?                            @default(false)
  media_consent                                  Boolean?                            @default(false)
  deposit_amount                                 Decimal?                            @db.Decimal(10, 2)
  total_amount                                   Decimal?                            @db.Decimal(10, 2)
  payment_status                                 String?                             @default("pending") @db.VarChar(50)
  payment_due_date                               DateTime?                           @db.Date
  status                                         String?                             @default("pending") @db.VarChar(50)
  internal_notes                                 String?
  public_notes                                   String?
  requested_at                                   DateTime?                           @default(now()) @db.Timestamp(6)
  approved_at                                    DateTime?                           @db.Timestamp(6)
  approved_by                                    String?                             @db.Uuid
  created_at                                     DateTime?                           @default(now()) @db.Timestamp(6)
  updated_at                                     DateTime?                           @default(now()) @db.Timestamp(6)
  payment_confirmed_by                           String?                             @db.Uuid
  payment_confirmed_at                           DateTime?                           @db.Timestamptz(6)
  tenant_id                                      String                              @default(dbgenerated("gen_random_uuid()")) @db.Uuid
  deposit_paid_at                                DateTime?                           @db.Timestamp(6)
  deposit_confirmed_by                           String?                             @db.Uuid
  is_closed                                      Boolean?                            @default(false)
  discount_percentage                            Decimal?                            @default(0) @db.Decimal(5, 2)
  credits_applied                                Decimal?                            @default(0) @db.Decimal(10, 2)
  studio_code                                    String?                             @db.VarChar(10)
  capacity_ledger                                capacity_ledger[]
  classification_exception_requests              classification_exception_requests[]
  competition_entries                            competition_entries[]
  invoices                                       invoices[]
  users_reservations_approved_byTousers          users?                              @relation("reservations_approved_byTousers", fields: [approved_by], references: [id], onDelete: NoAction, onUpdate: NoAction)
  competitions                                   competitions                        @relation(fields: [competition_id], references: [id], onDelete: Cascade, onUpdate: NoAction)
  competition_locations                          competition_locations?              @relation(fields: [location_id], references: [id], onDelete: Cascade, onUpdate: NoAction)
  users_reservations_payment_confirmed_byTousers users?                              @relation("reservations_payment_confirmed_byTousers", fields: [payment_confirmed_by], references: [id], onDelete: NoAction, onUpdate: NoAction)
  studios                                        studios                             @relation(fields: [studio_id], references: [id], onDelete: Cascade, onUpdate: NoAction)
  tenants                                        tenants                             @relation(fields: [tenant_id], references: [id], onDelete: Cascade)
  routine_import_sessions                        routine_import_sessions[]
  summaries                                      summaries?
=======
  id                                                    String                              @id @default(dbgenerated("gen_random_uuid()")) @db.Uuid
  studio_id                                             String                              @db.Uuid
  competition_id                                        String                              @db.Uuid
  location_id                                           String?                             @db.Uuid
  spaces_requested                                      Int
  spaces_confirmed                                      Int?                                @default(0)
  agent_first_name                                      String?                             @db.VarChar(100)
  agent_last_name                                       String?                             @db.VarChar(100)
  agent_email                                           String?                             @db.VarChar(255)
  agent_phone                                           String?                             @db.VarChar(50)
  agent_title                                           String?                             @db.VarChar(100)
  age_of_consent                                        Boolean?                            @default(false)
  waiver_consent                                        Boolean?                            @default(false)
  media_consent                                         Boolean?                            @default(false)
  deposit_amount                                        Decimal?                            @db.Decimal(10, 2)
  total_amount                                          Decimal?                            @db.Decimal(10, 2)
  payment_status                                        String?                             @default("pending") @db.VarChar(50)
  payment_due_date                                      DateTime?                           @db.Date
  status                                                String?                             @default("pending") @db.VarChar(50)
  internal_notes                                        String?
  public_notes                                          String?
  requested_at                                          DateTime?                           @default(now()) @db.Timestamp(6)
  approved_at                                           DateTime?                           @db.Timestamp(6)
  approved_by                                           String?                             @db.Uuid
  created_at                                            DateTime?                           @default(now()) @db.Timestamp(6)
  updated_at                                            DateTime?                           @default(now()) @db.Timestamp(6)
  payment_confirmed_by                                  String?                             @db.Uuid
  payment_confirmed_at                                  DateTime?                           @db.Timestamptz(6)
  tenant_id                                             String                              @default(dbgenerated("gen_random_uuid()")) @db.Uuid
  deposit_paid_at                                       DateTime?                           @db.Timestamp(6)
  deposit_confirmed_by                                  String?                             @db.Uuid
  is_closed                                             Boolean?                            @default(false)
  discount_percentage                                   Decimal?                            @default(0) @db.Decimal(5, 2)
  credits_applied                                       Decimal?                            @default(0) @db.Decimal(10, 2)
  studio_code_assigned_at                               DateTime?                           @db.Timestamp(6)
  studio_code                                           String?                             @db.VarChar(10)
  pending_additional_spaces                             Int?
  pending_spaces_justification                          String?
  pending_spaces_requested_at                           DateTime?                           @db.Timestamp(6)
  pending_spaces_requested_by                           String?                             @db.Uuid
  capacity_ledger                                       capacity_ledger[]
  classification_exception_requests                     classification_exception_requests[]
  competition_entries                                   competition_entries[]
  invoices                                              invoices[]
  users_reservations_approved_byTousers                 users?                              @relation("reservations_approved_byTousers", fields: [approved_by], references: [id], onDelete: NoAction, onUpdate: NoAction)
  competitions                                          competitions                        @relation(fields: [competition_id], references: [id], onDelete: Cascade, onUpdate: NoAction)
  competition_locations                                 competition_locations?              @relation(fields: [location_id], references: [id], onDelete: Cascade, onUpdate: NoAction)
  users_reservations_payment_confirmed_byTousers        users?                              @relation("reservations_payment_confirmed_byTousers", fields: [payment_confirmed_by], references: [id], onDelete: NoAction, onUpdate: NoAction)
  users_reservations_pending_spaces_requested_byTousers users?                              @relation("reservations_pending_spaces_requested_byTousers", fields: [pending_spaces_requested_by], references: [id], onDelete: NoAction, onUpdate: NoAction)
  studios                                               studios                             @relation(fields: [studio_id], references: [id], onDelete: Cascade, onUpdate: NoAction)
  tenants                                               tenants                             @relation(fields: [tenant_id], references: [id], onDelete: Cascade)
  routine_import_sessions                               routine_import_sessions[]
  summaries                                             summaries?
>>>>>>> 18a45c4f

  @@index([approved_by], map: "idx_reservations_approved_by")
  @@index([competition_id], map: "idx_reservations_competition")
  @@index([location_id], map: "idx_reservations_location_id")
  @@index([payment_confirmed_by], map: "idx_reservations_payment_confirmed_by")
  @@index([status], map: "idx_reservations_status")
  @@index([studio_id], map: "idx_reservations_studio")
  @@index([tenant_id], map: "idx_reservations_tenant")
  @@index([studio_code], map: "idx_reservations_studio_code")
  @@schema("public")
}

/// This table contains check constraints and requires additional setup for migrations. Visit https://pris.ly/d/check-constraints for more info.
/// This model or at least one of its fields has comments in the database, and requires an additional setup for migrations: Read more: https://pris.ly/d/database-comments
/// This model contains row level security and requires additional setup for migrations. Visit https://pris.ly/d/row-level-security for more info.
model scores {
  id                    String              @id @default(dbgenerated("gen_random_uuid()")) @db.Uuid
  entry_id              String              @db.Uuid
  judge_id              String              @db.Uuid
  technical_score       Decimal?            @db.Decimal(5, 2)
  artistic_score        Decimal?            @db.Decimal(5, 2)
  performance_score     Decimal?            @db.Decimal(5, 2)
  overall_score         Decimal?            @db.Decimal(5, 2)
  total_score           Decimal             @db.Decimal(6, 2)
  placement             Int?
  comments              String?
  strengths             String?
  areas_for_improvement String?
  scored_at             DateTime?           @default(now()) @db.Timestamp(6)
  modified_at           DateTime?           @db.Timestamp(6)
  is_final              Boolean?            @default(false)
  created_at            DateTime?           @default(now()) @db.Timestamptz(6)
  updated_at            DateTime?           @default(now()) @db.Timestamptz(6)
  tenant_id             String              @db.Uuid
  status                String?             @default("draft") @db.VarChar(20)
  submitted_at          DateTime?           @db.Timestamptz(6)
  finalized_at          DateTime?           @db.Timestamptz(6)
  score_audit_log       score_audit_log[]
  tenants               tenants             @relation(fields: [tenant_id], references: [id], onUpdate: NoAction, map: "fk_scores_tenant")
  competition_entries   competition_entries @relation(fields: [entry_id], references: [id], onDelete: Cascade, onUpdate: NoAction)
  judges                judges              @relation(fields: [judge_id], references: [id], onDelete: Cascade, onUpdate: NoAction)

  @@unique([entry_id, judge_id])
  @@index([created_at], map: "idx_scores_created")
  @@index([entry_id], map: "idx_scores_entry")
  @@index([judge_id], map: "idx_scores_judge")
  @@index([tenant_id], map: "idx_scores_tenant")
  @@index([tenant_id, entry_id], map: "idx_scores_tenant_entry")
  @@index([status], map: "idx_scores_status")
  @@schema("public")
}

/// This table contains check constraints and requires additional setup for migrations. Visit https://pris.ly/d/check-constraints for more info.
/// This model contains row level security and requires additional setup for migrations. Visit https://pris.ly/d/row-level-security for more info.
model scoring_tiers {
  id         String    @id @default(dbgenerated("gen_random_uuid()")) @db.Uuid
  tenant_id  String    @db.Uuid
  name       String    @db.VarChar(255)
  min_score  Decimal   @db.Decimal(5, 2)
  max_score  Decimal   @db.Decimal(5, 2)
  color      String?   @db.VarChar(7)
  sort_order Int?
  created_at DateTime? @default(now()) @db.Timestamp(6)
  updated_at DateTime? @default(now()) @db.Timestamp(6)
  tenants    tenants   @relation(fields: [tenant_id], references: [id], onUpdate: NoAction)

  @@unique([tenant_id, name])
  @@schema("public")
}

/// This table contains check constraints and requires additional setup for migrations. Visit https://pris.ly/d/check-constraints for more info.
/// This model or at least one of its fields has comments in the database, and requires an additional setup for migrations: Read more: https://pris.ly/d/database-comments
/// This model contains row level security and requires additional setup for migrations. Visit https://pris.ly/d/row-level-security for more info.
/// This model contains an expression index which requires additional setup for migrations. Visit https://pris.ly/d/expression-indexes for more info.
model studios {
<<<<<<< HEAD
  id                                String                              @id @default(dbgenerated("gen_random_uuid()")) @db.Uuid
  owner_id                          String?                             @db.Uuid
  code                              String?                             @unique @db.VarChar(5)
  name                              String                              @db.VarChar(255)
  address1                          String?                             @db.VarChar(255)
  address2                          String?                             @db.VarChar(255)
  city                              String?                             @db.VarChar(100)
  province                          String?                             @db.VarChar(50)
  postal_code                       String?                             @db.VarChar(20)
  country                           String?                             @default("Canada") @db.VarChar(50)
  phone                             String?                             @db.VarChar(50)
  fax                               String?                             @db.VarChar(50)
  email                             String?                             @db.VarChar(255)
  website                           String?                             @db.VarChar(255)
  contact_name                      String?                             @db.VarChar(255)
  contact_phone                     String?                             @db.VarChar(50)
  contact_email                     String?                             @db.VarChar(255)
  contact_title                     String?                             @db.VarChar(100)
  business_number                   String?                             @db.VarChar(50)
  tax_number                        String?                             @db.VarChar(50)
  account_name                      String?                             @db.VarChar(255)
  established_year                  Int?
  student_count                     Int?
  instructor_count                  Int?
  comments                          String?
  status                            String?                             @default("pending") @db.VarChar(50)
  verified_at                       DateTime?                           @db.Timestamp(6)
  verified_by                       String?                             @db.Uuid
  logo_url                          String?
  social_media                      Json?                               @default("{}")
  settings                          Json?                               @default("{}")
  created_at                        DateTime?                           @default(now()) @db.Timestamp(6)
  updated_at                        DateTime?                           @default(now()) @db.Timestamp(6)
  tenant_id                         String                              @default(dbgenerated("gen_random_uuid()")) @db.Uuid
  internal_notes                    String?
  consent_photo_video               DateTime?                           @db.Timestamptz(6)
  consent_legal_info                DateTime?                           @db.Timestamptz(6)
  consent_marketing                 DateTime?                           @db.Timestamptz(6)
  consent_data_processing           DateTime?                           @db.Timestamptz(6)
  public_code                       String                              @unique @db.VarChar(5)
  studio_code                       String?                             @db.VarChar(10)
  invited_at                        DateTime?                           @db.Timestamptz(6)
  account_recovery_tokens           account_recovery_tokens[]
  activity_logs                     activity_logs[]
  classification_exception_requests classification_exception_requests[]
  competition_entries               competition_entries[]
  dancers                           dancers[]
  documents                         documents[]
  email_logs                        email_logs[]
  invoices                          invoices[]
  reservations                      reservations[]
  routine_import_sessions           routine_import_sessions[]
  users_studios_owner_idTousers     users?                              @relation("studios_owner_idTousers", fields: [owner_id], references: [id], onDelete: Cascade, onUpdate: NoAction)
  tenants                           tenants                             @relation(fields: [tenant_id], references: [id], onDelete: Cascade)
  users_studios_verified_byTousers  users?                              @relation("studios_verified_byTousers", fields: [verified_by], references: [id], onDelete: NoAction, onUpdate: NoAction)
=======
  id                                    String                              @id @default(dbgenerated("gen_random_uuid()")) @db.Uuid
  owner_id                              String?                             @db.Uuid
  code                                  String?                             @unique @db.VarChar(5)
  name                                  String                              @db.VarChar(255)
  address1                              String?                             @db.VarChar(255)
  address2                              String?                             @db.VarChar(255)
  city                                  String?                             @db.VarChar(100)
  province                              String?                             @db.VarChar(50)
  postal_code                           String?                             @db.VarChar(20)
  country                               String?                             @default("Canada") @db.VarChar(50)
  phone                                 String?                             @db.VarChar(50)
  fax                                   String?                             @db.VarChar(50)
  email                                 String?                             @db.VarChar(255)
  website                               String?                             @db.VarChar(255)
  contact_name                          String?                             @db.VarChar(255)
  contact_phone                         String?                             @db.VarChar(50)
  contact_email                         String?                             @db.VarChar(255)
  contact_title                         String?                             @db.VarChar(100)
  business_number                       String?                             @db.VarChar(50)
  tax_number                            String?                             @db.VarChar(50)
  account_name                          String?                             @db.VarChar(255)
  established_year                      Int?
  student_count                         Int?
  instructor_count                      Int?
  comments                              String?
  status                                String?                             @default("pending") @db.VarChar(50)
  verified_at                           DateTime?                           @db.Timestamp(6)
  verified_by                           String?                             @db.Uuid
  logo_url                              String?
  social_media                          Json?                               @default("{}")
  settings                              Json?                               @default("{}")
  created_at                            DateTime?                           @default(now()) @db.Timestamp(6)
  updated_at                            DateTime?                           @default(now()) @db.Timestamp(6)
  tenant_id                             String                              @default(dbgenerated("gen_random_uuid()")) @db.Uuid
  internal_notes                        String?
  consent_photo_video                   DateTime?                           @db.Timestamptz(6)
  consent_legal_info                    DateTime?                           @db.Timestamptz(6)
  consent_marketing                     DateTime?                           @db.Timestamptz(6)
  consent_data_processing               DateTime?                           @db.Timestamptz(6)
  public_code                           String                              @unique @db.VarChar(5)
  invited_at                            DateTime?                           @db.Timestamptz(6)
  studio_code                           String?                             @db.VarChar(10)
  registration_order                    Int?
  code_assigned_at                      DateTime?                           @db.Timestamptz(6)
  code_assigned_by                      String?                             @db.Uuid
  account_recovery_tokens               account_recovery_tokens[]
  activity_logs                         activity_logs[]
  classification_exception_requests     classification_exception_requests[]
  competition_entries                   competition_entries[]
  dancers                               dancers[]
  documents                             documents[]
  email_logs                            email_logs[]
  invoices                              invoices[]
  mp3_reminder_log                      mp3_reminder_log[]
  reservations                          reservations[]
  routine_import_sessions               routine_import_sessions[]
  users_studios_code_assigned_byTousers users?                              @relation("studios_code_assigned_byTousers", fields: [code_assigned_by], references: [id], onDelete: NoAction, onUpdate: NoAction)
  tenants                               tenants                             @relation(fields: [tenant_id], references: [id], onDelete: Cascade)
  users_studios_verified_byTousers      users?                              @relation("studios_verified_byTousers", fields: [verified_by], references: [id], onDelete: NoAction, onUpdate: NoAction)
>>>>>>> 18a45c4f

  @@index([code], map: "idx_studios_code")
  @@index([owner_id], map: "idx_studios_owner")
  @@index([public_code], map: "idx_studios_public_code")
  @@index([studio_code], map: "idx_studios_studio_code")
  @@index([status], map: "idx_studios_status")
  @@index([tenant_id], map: "idx_studios_tenant")
  @@index([verified_by], map: "idx_studios_verified_by")
  @@index([registration_order], map: "idx_studios_registration_order")
  @@schema("public")
}

/// This table contains check constraints and requires additional setup for migrations. Visit https://pris.ly/d/check-constraints for more info.
/// This model or at least one of its fields has comments in the database, and requires an additional setup for migrations: Read more: https://pris.ly/d/database-comments
/// This model contains row level security and requires additional setup for migrations. Visit https://pris.ly/d/row-level-security for more info.
model summaries {
  id              String            @id @default(dbgenerated("gen_random_uuid()")) @db.Uuid
  reservation_id  String            @unique(map: "summaries_reservation_unique") @db.Uuid
  entries_used    Int
  entries_unused  Int
  submitted_at    DateTime          @default(now()) @db.Timestamptz(6)
  created_at      DateTime          @default(now()) @db.Timestamptz(6)
  updated_at      DateTime          @default(now()) @db.Timestamptz(6)
  tenant_id       String            @db.Uuid
  tenants         tenants           @relation(fields: [tenant_id], references: [id], onUpdate: NoAction, map: "fk_summaries_tenant")
  reservations    reservations      @relation(fields: [reservation_id], references: [id], onDelete: Cascade, onUpdate: NoAction)
  summary_entries summary_entries[]

  @@index([reservation_id], map: "idx_summaries_reservation")
  @@index([submitted_at], map: "idx_summaries_submitted_at")
  @@index([tenant_id], map: "idx_summaries_tenant")
  @@index([tenant_id, reservation_id], map: "idx_summaries_tenant_reservation")
  @@schema("public")
}

/// This model or at least one of its fields has comments in the database, and requires an additional setup for migrations: Read more: https://pris.ly/d/database-comments
/// This model contains row level security and requires additional setup for migrations. Visit https://pris.ly/d/row-level-security for more info.
model summary_entries {
  id                  String              @id @default(dbgenerated("gen_random_uuid()")) @db.Uuid
  summary_id          String              @db.Uuid
  entry_id            String              @db.Uuid
  snapshot            Json
  created_at          DateTime            @default(now()) @db.Timestamptz(6)
  tenant_id           String              @db.Uuid
  tenants             tenants             @relation(fields: [tenant_id], references: [id], onUpdate: NoAction, map: "fk_summary_entries_tenant")
  competition_entries competition_entries @relation(fields: [entry_id], references: [id], onDelete: Cascade, onUpdate: NoAction)
  summaries           summaries           @relation(fields: [summary_id], references: [id], onDelete: Cascade, onUpdate: NoAction)

  @@unique([summary_id, entry_id], map: "summary_entries_unique")
  @@index([entry_id], map: "idx_summary_entries_entry")
  @@index([summary_id], map: "idx_summary_entries_summary")
  @@index([tenant_id], map: "idx_summary_entries_tenant")
  @@index([tenant_id, entry_id], map: "idx_summary_entries_tenant_entry")
  @@schema("public")
}

/// This model contains row level security and requires additional setup for migrations. Visit https://pris.ly/d/row-level-security for more info.
model system_settings {
  id               String    @id @default(dbgenerated("gen_random_uuid()")) @db.Uuid
  key              String    @unique @db.VarChar(100)
  value            Json
  description      String?
  category         String?   @db.VarChar(50)
  data_type        String    @db.VarChar(20)
  validation_rules Json?
  is_public        Boolean?  @default(false)
  requires_admin   Boolean?  @default(true)
  created_at       DateTime? @default(now()) @db.Timestamp(6)
  updated_at       DateTime? @default(now()) @db.Timestamp(6)

  @@schema("public")
}

/// This model or at least one of its fields has comments in the database, and requires an additional setup for migrations: Read more: https://pris.ly/d/database-comments
/// This model contains row level security and requires additional setup for migrations. Visit https://pris.ly/d/row-level-security for more info.
model tenants {
  id                                String                              @id @default(dbgenerated("gen_random_uuid()")) @db.Uuid
  slug                              String                              @unique @db.VarChar(50)
  subdomain                         String                              @unique @db.VarChar(50)
  name                              String                              @db.VarChar(255)
  branding                          Json                                @default("{}")
  created_at                        DateTime                            @default(now()) @db.Timestamp(6)
  updated_at                        DateTime                            @default(now()) @db.Timestamp(6)
  age_division_settings             Json?
  classification_settings           Json?
  entry_fee_settings                Json?
  dance_category_settings           Json?
  scoring_system_settings           Json?
  entry_size_settings               Json?
  award_settings                    Json?
  email_from                        String?
  email_from_name                   String?
  mailgun_domain                    String?
  email_template_footer             String?
  account_recovery_tokens           account_recovery_tokens[]
  activity_logs                     activity_logs[]
  age_groups                        age_groups[]
  award_types                       award_types[]
  awards                            awards[]
  break_requests                    break_requests[]
  capacity_ledger                   capacity_ledger[]
  classification_exception_requests classification_exception_requests[]
  classifications                   classifications[]
  competition_entries               competition_entries[]
  competition_locations             competition_locations[]
  competition_sessions              competition_sessions[]
  competitions                      competitions[]
  dance_categories                  dance_categories[]
  dancers                           dancers[]
  day_start_times                   day_start_times[]
  documents                         documents[]
  email_logs                        email_logs[]
  email_preferences                 email_preferences[]
  email_queue                       email_queue[]
  email_templates                   email_templates[]
  entry_participants                entry_participants[]
  entry_size_categories             entry_size_categories[]
  invoice_payments                  invoice_payments[]
  invoices                          invoices[]
  judges                            judges[]
  live_competition_state            live_competition_state[]
  media_access_logs                 media_access_logs[]
  media_packages                    media_packages[]
  mp3_reminder_log                  mp3_reminder_log[]
  music_files                       music_files[]
  rankings                          rankings[]
  reservations                      reservations[]
  schedule_blocks                   schedule_blocks[]
  schedule_breaks                   schedule_breaks[]
  schedule_conflict_overrides       schedule_conflict_overrides[]
  schedule_versions                 schedule_versions[]
  score_audit_log                   score_audit_log[]
  score_bump_alerts                 score_bump_alerts[]
  scores                            scores[]
  scoring_tiers                     scoring_tiers[]
  studios                           studios[]
  sub_invoices                      sub_invoices[]
  summaries                         summaries[]
  summary_entries                   summary_entries[]
  title_breakdown_scores            title_breakdown_scores[]
  title_rounds                      title_rounds[]
  user_feedback                     user_feedback[]
  user_profiles                     user_profiles[]
  vip_events                        vip_events[]
  schedule_conflict_overrides       schedule_conflict_overrides[]
  schedule_versions                 schedule_versions[]
  schedule_version_snapshots        schedule_version_snapshots[]
  break_requests                    break_requests[]
  schedule_breaks                   schedule_breaks[]
  live_competition_state            live_competition_state[]

  @@index([age_division_settings], map: "idx_tenants_age_settings", type: Gin)
  @@index([entry_size_settings], map: "idx_tenants_entry_size_settings", type: Gin)
  @@schema("public")
}

/// This table contains check constraints and requires additional setup for migrations. Visit https://pris.ly/d/check-constraints for more info.
/// This model or at least one of its fields has comments in the database, and requires an additional setup for migrations: Read more: https://pris.ly/d/database-comments
/// This model contains row level security and requires additional setup for migrations. Visit https://pris.ly/d/row-level-security for more info.
model title_rounds {
  id                   String                   @id @default(dbgenerated("gen_random_uuid()")) @db.Uuid
  competition_id       String                   @db.Uuid
  round_type           String                   @db.VarChar(50)
  name                 String                   @db.VarChar(255)
  description          String?
  session_id           String?                  @db.Uuid
  scheduled_date       DateTime?                @db.Date
  scheduled_time       DateTime?                @db.Time(6)
  duration             Unsupported("interval")?
  min_score_required   Decimal?                 @db.Decimal(6, 2)
  max_participants     Int?
  categories           Json?
  interview_duration   Unsupported("interval")?
  improvisation_style  String?                  @db.VarChar(100)
  special_requirements String?
  status               String?                  @default("scheduled") @db.VarChar(50)
  created_at           DateTime?                @default(now()) @db.Timestamp(6)
  tenant_id            String                   @db.Uuid
  tenants              tenants                  @relation(fields: [tenant_id], references: [id], onUpdate: NoAction, map: "fk_title_rounds_tenant")
  competitions         competitions             @relation(fields: [competition_id], references: [id], onDelete: Cascade, onUpdate: NoAction)
  competition_sessions competition_sessions?    @relation(fields: [session_id], references: [id], onDelete: NoAction, onUpdate: NoAction)

  @@index([competition_id], map: "idx_title_rounds_competition_id")
  @@index([session_id], map: "idx_title_rounds_session_id")
  @@index([tenant_id], map: "idx_title_rounds_tenant")
  @@index([tenant_id, competition_id], map: "idx_title_rounds_tenant_competition")
  @@schema("public")
}

/// This model contains row level security and requires additional setup for migrations. Visit https://pris.ly/d/row-level-security for more info.
model two_factor_audit_log {
  id            String        @id @default(dbgenerated("gen_random_uuid()")) @db.Uuid
  user_id       String        @db.Uuid
  action        String        @db.VarChar(50)
  success       Boolean?      @default(true)
  ip_address    String?       @db.VarChar(45)
  user_agent    String?
  timestamp     DateTime?     @default(now()) @db.Timestamp(6)
  user_profiles user_profiles @relation(fields: [user_id], references: [id], onDelete: Cascade, onUpdate: NoAction)

  @@index([action], map: "idx_2fa_audit_action")
  @@index([timestamp(sort: Desc)], map: "idx_2fa_audit_timestamp")
  @@index([user_id], map: "idx_2fa_audit_user")
  @@schema("public")
}

/// This model or at least one of its fields has comments in the database, and requires an additional setup for migrations: Read more: https://pris.ly/d/database-comments
/// This model contains row level security and requires additional setup for migrations. Visit https://pris.ly/d/row-level-security for more info.
model user_profiles {
  id                                                                                              String                              @id @db.Uuid
  first_name                                                                                      String?                             @db.VarChar(100)
  last_name                                                                                       String?                             @db.VarChar(100)
  phone                                                                                           String?                             @db.VarChar(50)
  timezone                                                                                        String?                             @default("America/Toronto") @db.VarChar(50)
  notification_preferences                                                                        Json?                               @default("{\"sms\": false, \"email\": true, \"competition_updates\": true}")
  created_at                                                                                      DateTime?                           @default(now()) @db.Timestamp(6)
  updated_at                                                                                      DateTime?                           @default(now()) @db.Timestamp(6)
  role                                                                                            user_role?                          @default(studio_director)
  tenant_id                                                                                       String?                             @db.Uuid
  two_factor_enabled                                                                              Boolean?                            @default(false)
  two_factor_secret                                                                               String?
  two_factor_backup_codes                                                                         Json?
  two_factor_verified_at                                                                          DateTime?                           @db.Timestamp(6)
  login_count                                                                                     Int                                 @default(0)
  last_feedback_prompt_at                                                                         DateTime?                           @db.Timestamptz(6)
  activity_logs                                                                                   activity_logs[]
  break_requests                                                                                  break_requests[]
  classification_exception_requests_classification_exception_requests_created_byTouser_profiles   classification_exception_requests[] @relation("classification_exception_requests_created_byTouser_profiles")
  classification_exception_requests_classification_exception_requests_responded_byTouser_profiles classification_exception_requests[] @relation("classification_exception_requests_responded_byTouser_profiles")
  competition_entries                                                                             competition_entries[]
  email_preferences                                                                               email_preferences[]
  invoice_payments                                                                                invoice_payments[]
  schedule_breaks                                                                                 schedule_breaks[]
  score_audit_log                                                                                 score_audit_log[]
  two_factor_audit_log                                                                            two_factor_audit_log[]
  tenants                                                                                         tenants?                            @relation(fields: [tenant_id], references: [id], onDelete: Cascade)

  @@index([tenant_id], map: "idx_user_profiles_tenant")
  @@schema("public")
}

/// This model contains row level security and requires additional setup for migrations. Visit https://pris.ly/d/row-level-security for more info.
model user_feedback {
<<<<<<< HEAD
  id            String    @id @default(dbgenerated("gen_random_uuid()")) @db.Uuid
  tenant_id     String    @db.Uuid
  user_id       String    @db.Uuid
  user_role     String
  user_email    String
  user_name     String?
  feedback_type String
  star_rating   Int?
  comment       String
  page_url      String?
  user_agent    String?
  created_at    DateTime  @default(now()) @db.Timestamptz(6)
  status        String    @default("new")
  admin_notes   String?
  reviewed_at   DateTime? @db.Timestamptz(6)
  reviewed_by   String?   @db.Uuid
  tenants       tenants   @relation(fields: [tenant_id], references: [id], onDelete: Restrict)
=======
  id                                     String    @id @default(dbgenerated("gen_random_uuid()")) @db.Uuid
  tenant_id                              String    @db.Uuid
  user_id                                String    @db.Uuid
  user_role                              String
  user_email                             String
  user_name                              String?
  feedback_type                          String
  star_rating                            Int?
  comment                                String
  page_url                               String?
  user_agent                             String?
  created_at                             DateTime  @default(now()) @db.Timestamptz(6)
  status                                 String    @default("new")
  admin_notes                            String?
  reviewed_at                            DateTime? @db.Timestamptz(6)
  reviewed_by                            String?   @db.Uuid
  users_user_feedback_reviewed_byTousers users?    @relation("user_feedback_reviewed_byTousers", fields: [reviewed_by], references: [id], onDelete: NoAction, onUpdate: NoAction)
  tenants                                tenants   @relation(fields: [tenant_id], references: [id], onUpdate: NoAction)
  users_user_feedback_user_idTousers     users     @relation("user_feedback_user_idTousers", fields: [user_id], references: [id], onUpdate: NoAction)
>>>>>>> 18a45c4f

  @@index([tenant_id], map: "idx_user_feedback_tenant")
  @@index([created_at(sort: Desc)], map: "idx_user_feedback_created")
  @@index([status], map: "idx_user_feedback_status")
  @@index([feedback_type], map: "idx_user_feedback_type")
  @@schema("public")
}

/// This table contains check constraints and requires additional setup for migrations. Visit https://pris.ly/d/check-constraints for more info.
/// This model or at least one of its fields has comments in the database, and requires an additional setup for migrations: Read more: https://pris.ly/d/database-comments
/// This model contains row level security and requires additional setup for migrations. Visit https://pris.ly/d/row-level-security for more info.
model vip_events {
  id                       String       @id @default(dbgenerated("gen_random_uuid()")) @db.Uuid
  competition_id           String       @db.Uuid
  event_type               String       @db.VarChar(100)
  name                     String       @db.VarChar(255)
  description              String?
  venue_name               String?      @db.VarChar(255)
  venue_address            String?
  event_date               DateTime?    @db.Date
  start_time               DateTime?    @db.Time(6)
  end_time                 DateTime?    @db.Time(6)
  max_participants         Int?
  participant_count        Int?         @default(0)
  ticket_price             Decimal?     @db.Decimal(10, 2)
  dress_code               String?      @db.VarChar(100)
  included_amenities       String[]
  special_instructions     String?
  age_restrictions         String?      @db.VarChar(100)
  requires_waiver          Boolean?     @default(false)
  requires_advance_booking Boolean?     @default(true)
  status                   String?      @default("scheduled") @db.VarChar(50)
  created_at               DateTime?    @default(now()) @db.Timestamp(6)
  tenant_id                String       @db.Uuid
  tenants                  tenants      @relation(fields: [tenant_id], references: [id], onUpdate: NoAction, map: "fk_vip_events_tenant")
  competitions             competitions @relation(fields: [competition_id], references: [id], onDelete: Cascade, onUpdate: NoAction)

  @@index([competition_id], map: "idx_vip_events_competition_id")
  @@index([tenant_id], map: "idx_vip_events_tenant")
  @@index([tenant_id, competition_id], map: "idx_vip_events_tenant_competition")
  @@schema("public")
}

/// This model or at least one of its fields has comments in the database, and requires an additional setup for migrations: Read more: https://pris.ly/d/database-comments
/// This model contains row level security and requires additional setup for migrations. Visit https://pris.ly/d/row-level-security for more info.
model classification_exception_requests {
  id                                                                                                   String              @id @default(dbgenerated("uuid_generate_v4()")) @db.Uuid
  entry_id                                                                                             String              @unique(map: "unique_entry_request") @db.Uuid
  reservation_id                                                                                       String              @db.Uuid
  competition_id                                                                                       String              @db.Uuid
  studio_id                                                                                            String              @db.Uuid
  tenant_id                                                                                            String              @db.Uuid
  auto_calculated_classification_id                                                                    String              @db.Uuid
  requested_classification_id                                                                          String              @db.Uuid
  approved_classification_id                                                                           String?             @db.Uuid
  sd_justification                                                                                     String
  cd_comments                                                                                          String?
  status                                                                                               String              @default("pending") @db.VarChar(50)
  cd_decision_type                                                                                     String?             @db.VarChar(50)
  created_at                                                                                           DateTime            @default(now()) @db.Timestamp(6)
  responded_at                                                                                         DateTime?           @db.Timestamp(6)
  reminder_sent_at                                                                                     DateTime?           @db.Timestamp(6)
  created_by                                                                                           String              @db.Uuid
  responded_by                                                                                         String?             @db.Uuid
  classifications_classification_exception_requests_auto_calculated_classification_idToclassifications classifications     @relation("classification_exception_requests_auto_calculated_classification_idToclassifications", fields: [auto_calculated_classification_id], references: [id], onDelete: NoAction, onUpdate: NoAction, map: "classification_exception_requ_auto_calculated_classificati_fkey")
  classifications_classification_exception_requests_requested_classification_idToclassifications       classifications     @relation("classification_exception_requests_requested_classification_idToclassifications", fields: [requested_classification_id], references: [id], onDelete: NoAction, onUpdate: NoAction, map: "classification_exception_reque_requested_classification_id_fkey")
  classifications_classification_exception_requests_approved_classification_idToclassifications        classifications?    @relation("classification_exception_requests_approved_classification_idToclassifications", fields: [approved_classification_id], references: [id], onDelete: NoAction, onUpdate: NoAction, map: "classification_exception_reques_approved_classification_id_fkey")
  competitions                                                                                         competitions        @relation(fields: [competition_id], references: [id], onDelete: NoAction, onUpdate: NoAction)
  user_profiles_classification_exception_requests_created_byTouser_profiles                            user_profiles       @relation("classification_exception_requests_created_byTouser_profiles", fields: [created_by], references: [id], onDelete: NoAction, onUpdate: NoAction)
  competition_entries                                                                                  competition_entries @relation(fields: [entry_id], references: [id], onDelete: Cascade, onUpdate: NoAction)
  reservations                                                                                         reservations        @relation(fields: [reservation_id], references: [id], onDelete: NoAction, onUpdate: NoAction)
  user_profiles_classification_exception_requests_responded_byTouser_profiles                          user_profiles?      @relation("classification_exception_requests_responded_byTouser_profiles", fields: [responded_by], references: [id], onDelete: NoAction, onUpdate: NoAction)
  studios                                                                                              studios             @relation(fields: [studio_id], references: [id], onDelete: NoAction, onUpdate: NoAction)
  tenants                                                                                              tenants             @relation(fields: [tenant_id], references: [id], onDelete: NoAction, onUpdate: NoAction)

  @@index([competition_id], map: "idx_classification_requests_competition")
  @@index([created_at], map: "idx_classification_requests_created_at")
  @@index([entry_id], map: "idx_classification_requests_entry")
  @@index([status], map: "idx_classification_requests_status")
  @@index([studio_id], map: "idx_classification_requests_studio")
  @@index([tenant_id], map: "idx_classification_requests_tenant")
  @@schema("public")
}

/// Routine import sessions for CSV import workflow
/// Stores parsed routines from CSV upload for step-through entry creation
model routine_import_sessions {
  id             String       @id @default(dbgenerated("gen_random_uuid()")) @db.Uuid
  studio_id      String       @db.Uuid
  reservation_id String       @db.Uuid
  created_at     DateTime?    @default(now()) @db.Timestamp(6)
  updated_at     DateTime?    @default(now()) @updatedAt @db.Timestamp(6)
  completed      Boolean?     @default(false)
  current_index  Int?         @default(0)
  total_routines Int
  routines       Json
  reservations   reservations @relation(fields: [reservation_id], references: [id], onDelete: Cascade, onUpdate: NoAction, map: "fk_reservation")
  studios        studios      @relation(fields: [studio_id], references: [id], onDelete: Cascade, onUpdate: NoAction, map: "fk_studio")

  @@index([completed], map: "idx_import_sessions_completed")
  @@index([created_at], map: "idx_import_sessions_created_at")
  @@index([studio_id], map: "idx_import_sessions_studio")
  @@schema("public")
}

/// This model or at least one of its fields has comments in the database, and requires an additional setup for migrations: Read more: https://pris.ly/d/database-comments
model sub_invoices {
  id                String   @id @default(dbgenerated("gen_random_uuid()")) @db.Uuid
  parent_invoice_id String   @db.Uuid
  dancer_id         String   @db.VarChar(255)
  dancer_name       String?  @db.VarChar(255)
  line_items        Json
  subtotal          Decimal  @db.Decimal(10, 2)
  tax_rate          Decimal  @default(13.00) @db.Decimal(5, 2)
  tax_amount        Decimal  @db.Decimal(10, 2)
  total             Decimal  @db.Decimal(10, 2)
  status            String   @default("GENERATED") @db.VarChar(50)
  notes             String?
  created_at        DateTime @default(now()) @db.Timestamp(6)
  updated_at        DateTime @default(now()) @db.Timestamp(6)
  tenant_id         String   @db.Uuid
  margin_type       String?  @db.VarChar(50)
  margin_value      Decimal? @db.Decimal(10, 2)
  margin_amount     Decimal? @db.Decimal(10, 2)
  original_subtotal Decimal? @db.Decimal(10, 2)
  invoices          invoices @relation(fields: [parent_invoice_id], references: [id], onDelete: Cascade, onUpdate: NoAction)
  tenants           tenants  @relation(fields: [tenant_id], references: [id], onDelete: NoAction, onUpdate: NoAction)

  @@index([dancer_id], map: "idx_sub_invoices_dancer")
  @@index([parent_invoice_id], map: "idx_sub_invoices_parent")
  @@index([tenant_id], map: "idx_sub_invoices_tenant")
  @@index([tenant_id, parent_invoice_id], map: "idx_sub_invoices_tenant_parent")
  @@schema("public")
}

/// This model contains row level security and requires additional setup for migrations. Visit https://pris.ly/d/row-level-security for more info.
model age_change_tracking {
  id                    String       @id @default(dbgenerated("gen_random_uuid()")) @db.Uuid
  tenant_id             String       @db.Uuid
  competition_id        String       @db.Uuid
  dancer_id             String       @db.Uuid
  dancer_name           String       @db.VarChar(255)
  date_of_birth         DateTime     @db.Date
  original_age          Int
  new_age               Int
  change_date           DateTime     @db.Date
  age_group_before      String?      @db.VarChar(100)
  age_group_after       String?      @db.VarChar(100)
  affected_entry_ids    String[]     @db.Uuid
  requires_rescheduling Boolean      @default(false)
  notes                 String?
  created_at            DateTime?    @default(now()) @db.Timestamp(6)
  updated_at            DateTime?    @default(now()) @db.Timestamp(6)
  competitions          competitions @relation(fields: [competition_id], references: [id], onUpdate: NoAction)
  dancers               dancers      @relation(fields: [dancer_id], references: [id], onDelete: Cascade, onUpdate: NoAction)
  users                 users        @relation(fields: [tenant_id], references: [id], onDelete: Cascade, onUpdate: NoAction, map: "fk_age_change_tracking_tenant")

  @@index([change_date], map: "idx_age_change_tracking_change_date")
  @@index([competition_id], map: "idx_age_change_tracking_competition")
  @@index([dancer_id], map: "idx_age_change_tracking_dancer")
  @@index([tenant_id], map: "idx_age_change_tracking_tenant")
  @@schema("public")
}

/// The underlying table does not contain a valid unique identifier and can therefore currently not be handled by Prisma Client.
model competition_entries_routine_length_backup_20251204 {
  id                      String?   @db.Uuid
  routine_length_minutes  Int?
  routine_length_seconds  Int?
  entry_size_category_id  String?   @db.Uuid
  extended_time_requested Boolean?
  created_at              DateTime? @db.Timestamp(6)

  @@ignore
  @@schema("public")
}

/// This model contains row level security and requires additional setup for migrations. Visit https://pris.ly/d/row-level-security for more info.
model day_start_times {
  id             String       @id @default(dbgenerated("gen_random_uuid()")) @db.Uuid
  tenant_id      String       @db.Uuid
  competition_id String       @db.Uuid
  date           DateTime     @db.Date
  start_time     DateTime     @default(dbgenerated("'08:00:00'::time without time zone")) @db.Time(6)
  created_at     DateTime     @default(now()) @db.Timestamptz(6)
  updated_at     DateTime     @default(now()) @db.Timestamptz(6)
  competitions   competitions @relation(fields: [competition_id], references: [id], onDelete: Cascade, onUpdate: NoAction)
  tenants        tenants      @relation(fields: [tenant_id], references: [id], onDelete: Cascade, onUpdate: NoAction)

  @@unique([tenant_id, competition_id, date])
  @@index([competition_id, date], map: "idx_day_start_times_competition")
  @@schema("public")
}

/// This table contains check constraints and requires additional setup for migrations. Visit https://pris.ly/d/check-constraints for more info.
/// This model contains row level security and requires additional setup for migrations. Visit https://pris.ly/d/row-level-security for more info.
model routine_notes {
  id                                    String              @id @default(dbgenerated("gen_random_uuid()")) @db.Uuid
  tenant_id                             String              @db.Uuid
  entry_id                              String              @db.Uuid
  note_type                             String              @default("scheduling") @db.VarChar(50)
  note_text                             String
  is_internal                           Boolean             @default(false)
  priority                              String              @default("normal") @db.VarChar(20)
  created_by                            String?             @db.Uuid
  created_at                            DateTime?           @default(now()) @db.Timestamp(6)
  updated_at                            DateTime?           @default(now()) @db.Timestamp(6)
  users_routine_notes_tenant_idTousers  users               @relation("routine_notes_tenant_idTousers", fields: [tenant_id], references: [id], onDelete: Cascade, onUpdate: NoAction, map: "fk_routine_notes_tenant")
  users_routine_notes_created_byTousers users?              @relation("routine_notes_created_byTousers", fields: [created_by], references: [id], onDelete: NoAction, onUpdate: NoAction)
  competition_entries                   competition_entries @relation(fields: [entry_id], references: [id], onDelete: Cascade, onUpdate: NoAction)

  @@index([entry_id], map: "idx_routine_notes_entry")
  @@index([priority], map: "idx_routine_notes_priority")
  @@index([tenant_id], map: "idx_routine_notes_tenant")
  @@index([note_type], map: "idx_routine_notes_type")
  @@schema("public")
}

/// This table contains check constraints and requires additional setup for migrations. Visit https://pris.ly/d/check-constraints for more info.
/// This model contains row level security and requires additional setup for migrations. Visit https://pris.ly/d/row-level-security for more info.
model schedule_blocks {
  id               String       @id @default(dbgenerated("gen_random_uuid()")) @db.Uuid
  tenant_id        String       @db.Uuid
  competition_id   String       @db.Uuid
  block_type       String       @db.VarChar(50)
  title            String       @db.VarChar(255)
  duration_minutes Int
  scheduled_time   DateTime?    @db.Timestamp(6)
  schedule_day     DateTime?    @db.Date
  sort_order       Int?
  notes            String?
  created_at       DateTime?    @default(now()) @db.Timestamp(6)
  updated_at       DateTime?    @default(now()) @db.Timestamp(6)
  tenants          tenants      @relation(fields: [tenant_id], references: [id], onUpdate: NoAction, map: "fk_schedule_blocks_tenant")
  competitions     competitions @relation(fields: [competition_id], references: [id], onUpdate: NoAction)

  @@index([competition_id], map: "idx_schedule_blocks_competition")
  @@index([scheduled_time], map: "idx_schedule_blocks_scheduled_time")
  @@index([tenant_id], map: "idx_schedule_blocks_tenant")
  @@index([block_type], map: "idx_schedule_blocks_type")
  @@schema("public")
}

/// This table contains check constraints and requires additional setup for migrations. Visit https://pris.ly/d/check-constraints for more info.
/// This model contains row level security and requires additional setup for migrations. Visit https://pris.ly/d/row-level-security for more info.
model schedule_conflicts {
  id                   String       @id @default(dbgenerated("gen_random_uuid()")) @db.Uuid
  tenant_id            String       @db.Uuid
  competition_id       String       @db.Uuid
  dancer_id            String       @db.Uuid
  dancer_name          String       @db.VarChar(255)
  entry_ids            String[]     @db.Uuid
  routine_titles       String[]
  min_spacing_routines Int          @default(6)
  conflict_type        String       @default("spacing") @db.VarChar(50)
  severity             String       @default("warning") @db.VarChar(20)
  notes                String?
  created_at           DateTime?    @default(now()) @db.Timestamp(6)
  updated_at           DateTime?    @default(now()) @db.Timestamp(6)
  users                users        @relation(fields: [tenant_id], references: [id], onDelete: Cascade, onUpdate: NoAction, map: "fk_schedule_conflicts_tenant")
  competitions         competitions @relation(fields: [competition_id], references: [id], onUpdate: NoAction)
  dancers              dancers      @relation(fields: [dancer_id], references: [id], onDelete: Cascade, onUpdate: NoAction)

  @@index([competition_id], map: "idx_schedule_conflicts_competition")
  @@index([dancer_id], map: "idx_schedule_conflicts_dancer")
  @@index([tenant_id], map: "idx_schedule_conflicts_tenant")
  @@index([conflict_type], map: "idx_schedule_conflicts_type")
  @@schema("public")
}

model schedule_version_snapshots {
  id                  String              @id @default(dbgenerated("gen_random_uuid()")) @db.Uuid
  tenant_id           String              @db.Uuid
  version_id          String              @db.Uuid
  entry_id            String              @db.Uuid
  entry_number        Int?
  scheduled_day       DateTime?           @db.Date
  performance_time    DateTime?           @db.Time(6)
  scheduling_notes    String?
  has_studio_requests Boolean?
  created_at          DateTime?           @default(now()) @db.Timestamptz(6)
  competition_entries competition_entries @relation(fields: [entry_id], references: [id], onDelete: Cascade, onUpdate: NoAction)
  schedule_versions   schedule_versions   @relation(fields: [version_id], references: [id], onDelete: Cascade, onUpdate: NoAction)

  @@index([entry_id], map: "idx_snapshots_entry")
  @@index([version_id], map: "idx_snapshots_version")
  @@schema("public")
}

/// This table contains check constraints and requires additional setup for migrations. Visit https://pris.ly/d/check-constraints for more info.
/// This model or at least one of its fields has comments in the database, and requires an additional setup for migrations: Read more: https://pris.ly/d/database-comments
model schedule_versions {
  id                         String                       @id @default(dbgenerated("uuid_generate_v4()")) @db.Uuid
  tenant_id                  String                       @db.Uuid
  competition_id             String                       @db.Uuid
  version_number             Int                          @default(0)
  status                     String                       @default("draft") @db.VarChar(50)
  sent_at                    DateTime?                    @db.Timestamptz(6)
  deadline                   DateTime?                    @db.Timestamptz(6)
  closed_at                  DateTime?                    @db.Timestamptz(6)
  sent_by_email              String?                      @db.VarChar(255)
  feedback_window_days       Int?
  routine_count              Int?                         @default(0)
  notes_count                Int?                         @default(0)
  responding_studios_count   Int?                         @default(0)
  total_studios_count        Int?                         @default(0)
  created_at                 DateTime?                    @default(now()) @db.Timestamptz(6)
  updated_at                 DateTime?                    @default(now()) @db.Timestamptz(6)
  sent_by_user_id            String?                      @db.Uuid
  snapshot_data              Json?
  major_version              Int                          @default(1)
  minor_version              Int                          @default(1)
  is_published_to_studios    Boolean                      @default(false)
  schedule_version_snapshots schedule_version_snapshots[]
  competitions               competitions                 @relation(fields: [competition_id], references: [id], onDelete: Cascade, onUpdate: NoAction)
  tenants                    tenants                      @relation(fields: [tenant_id], references: [id], onDelete: Cascade, onUpdate: NoAction)

  @@unique([tenant_id, competition_id, version_number], map: "unique_version_per_competition")
  @@index([competition_id], map: "idx_schedule_versions_competition")
  @@index([snapshot_data], map: "idx_schedule_versions_snapshot_data", type: Gin)
  @@index([status], map: "idx_schedule_versions_status")
  @@index([tenant_id], map: "idx_schedule_versions_tenant")
  @@schema("public")
}

/// This model or at least one of its fields has comments in the database, and requires an additional setup for migrations: Read more: https://pris.ly/d/database-comments
model oauth_client_states {
  id            String   @id @db.Uuid
  provider_type String
  code_verifier String?
  created_at    DateTime @db.Timestamptz(6)

  @@index([created_at], map: "idx_oauth_client_states_created_at")
  @@schema("auth")
}

/// This table contains check constraints and requires additional setup for migrations. Visit https://pris.ly/d/check-constraints for more info.
/// This model contains row level security and requires additional setup for migrations. Visit https://pris.ly/d/row-level-security for more info.
model break_requests {
  id                         String            @id @default(dbgenerated("gen_random_uuid()")) @db.Uuid
  competition_id             String            @db.Uuid
  judge_id                   String            @db.Uuid
  tenant_id                  String            @db.Uuid
  requested_duration_minutes Int
  status                     String            @default("pending") @db.VarChar(20)
  responded_by               String?           @db.Uuid
  responded_at               DateTime?         @db.Timestamptz(6)
  deny_reason                String?           @db.VarChar(255)
  scheduled_start_time       DateTime?         @db.Timestamptz(6)
  actual_start_time          DateTime?         @db.Timestamptz(6)
  actual_end_time            DateTime?         @db.Timestamptz(6)
  actual_duration_minutes    Int?
  requested_at               DateTime?         @default(now()) @db.Timestamptz(6)
  created_at                 DateTime?         @default(now()) @db.Timestamptz(6)
  updated_at                 DateTime?         @default(now()) @db.Timestamptz(6)
  request_reason             String?           @db.VarChar(500)
  competitions               competitions      @relation(fields: [competition_id], references: [id], onDelete: Cascade, onUpdate: NoAction)
  judges                     judges            @relation(fields: [judge_id], references: [id], onDelete: Cascade, onUpdate: NoAction)
  user_profiles              user_profiles?    @relation(fields: [responded_by], references: [id], onUpdate: NoAction)
  tenants                    tenants           @relation(fields: [tenant_id], references: [id], onUpdate: NoAction)
  schedule_breaks            schedule_breaks[]

  @@index([competition_id], map: "idx_break_requests_competition")
  @@index([judge_id], map: "idx_break_requests_judge")
  @@index([status], map: "idx_break_requests_status")
  @@index([tenant_id], map: "idx_break_requests_tenant")
  @@schema("public")
}

/// This table contains check constraints and requires additional setup for migrations. Visit https://pris.ly/d/check-constraints for more info.
/// This model or at least one of its fields has comments in the database, and requires an additional setup for migrations: Read more: https://pris.ly/d/database-comments
/// This model contains row level security and requires additional setup for migrations. Visit https://pris.ly/d/row-level-security for more info.
model live_competition_state {
  id                            String               @id @default(dbgenerated("gen_random_uuid()")) @db.Uuid
  competition_id                String               @unique(map: "unique_competition_state") @db.Uuid
  tenant_id                     String               @db.Uuid
  competition_state             String               @default("pending") @db.VarChar(20)
  current_entry_id              String?              @db.Uuid
  current_entry_state           String?              @default("queued") @db.VarChar(20)
  current_entry_started_at      DateTime?            @db.Timestamptz(6)
  playback_state                String?              @default("idle") @db.VarChar(20)
  playback_position_ms          Int?                 @default(0)
  playback_started_at           DateTime?            @db.Timestamptz(6)
  schedule_delay_minutes        Int?                 @default(0)
  originally_scheduled_end_time DateTime?            @db.Timestamptz(6)
  projected_end_time            DateTime?            @db.Timestamptz(6)
  judges_can_see_scores         Boolean?             @default(false)
  day_number                    Int?                 @default(1)
  session_number                Int?                 @default(1)
  live_mode_started_at          DateTime?            @db.Timestamptz(6)
  live_mode_ended_at            DateTime?            @db.Timestamptz(6)
  paused_at                     DateTime?            @db.Timestamptz(6)
  last_sync_at                  DateTime?            @default(now()) @db.Timestamptz(6)
  created_at                    DateTime?            @default(now()) @db.Timestamptz(6)
  updated_at                    DateTime?            @default(now()) @db.Timestamptz(6)
  operating_date                DateTime?            @db.Date
  audio_state                   String?              @default("stopped")
  audio_position_ms             Int?                 @default(0)
  audio_started_at              DateTime?            @db.Timestamptz(6)
  linked_mode                   Boolean?             @default(true)
  backstage_control_enabled     Boolean?             @default(true)
  competitions                  competitions         @relation(fields: [competition_id], references: [id], onDelete: Cascade, onUpdate: NoAction)
  competition_entries           competition_entries? @relation(fields: [current_entry_id], references: [id], onUpdate: NoAction)
  tenants                       tenants              @relation(fields: [tenant_id], references: [id], onUpdate: NoAction)

  @@index([competition_id], map: "idx_live_state_competition")
  @@index([current_entry_id], map: "idx_live_state_current_entry")
  @@index([tenant_id], map: "idx_live_state_tenant")
  @@schema("public")
}

/// This table contains check constraints and requires additional setup for migrations. Visit https://pris.ly/d/check-constraints for more info.
/// This model or at least one of its fields has comments in the database, and requires an additional setup for migrations: Read more: https://pris.ly/d/database-comments
/// This model contains row level security and requires additional setup for migrations. Visit https://pris.ly/d/row-level-security for more info.
model media_access_logs {
  id               String          @id @default(dbgenerated("gen_random_uuid()")) @db.Uuid
  tenant_id        String          @db.Uuid
  media_package_id String?         @db.Uuid
  dancer_id        String?         @db.Uuid
  access_type      String
  ip_address       String?         @db.Inet
  user_agent       String?
  accessed_at      DateTime?       @default(now()) @db.Timestamptz(6)
  dancers          dancers?        @relation(fields: [dancer_id], references: [id], onUpdate: NoAction)
  media_packages   media_packages? @relation(fields: [media_package_id], references: [id], onUpdate: NoAction)
  tenants          tenants         @relation(fields: [tenant_id], references: [id], onDelete: Cascade, onUpdate: NoAction)

  @@index([accessed_at], map: "idx_media_access_logs_accessed")
  @@index([dancer_id], map: "idx_media_access_logs_dancer")
  @@index([media_package_id], map: "idx_media_access_logs_package")
  @@index([tenant_id], map: "idx_media_access_logs_tenant")
  @@schema("public")
}

/// This table contains check constraints and requires additional setup for migrations. Visit https://pris.ly/d/check-constraints for more info.
/// This model or at least one of its fields has comments in the database, and requires an additional setup for migrations: Read more: https://pris.ly/d/database-comments
/// This model contains row level security and requires additional setup for migrations. Visit https://pris.ly/d/row-level-security for more info.
model media_packages {
  id                     String               @id @default(dbgenerated("gen_random_uuid()")) @db.Uuid
  tenant_id              String               @db.Uuid
  competition_id         String               @db.Uuid
  entry_id               String?              @db.Uuid
  entry_number           Int
  status                 String               @default("pending")
  performance_video_url  String?
  judge1_video_url       String?
  judge2_video_url       String?
  judge3_video_url       String?
  video_duration_seconds Int?
  video_start_timestamp  DateTime?            @db.Timestamptz(6)
  video_end_timestamp    DateTime?            @db.Timestamptz(6)
  photo_count            Int?                 @default(0)
  created_at             DateTime?            @default(now()) @db.Timestamptz(6)
  updated_at             DateTime?            @default(now()) @db.Timestamptz(6)
  media_access_logs      media_access_logs[]
  competitions           competitions         @relation(fields: [competition_id], references: [id], onDelete: Cascade, onUpdate: NoAction)
  competition_entries    competition_entries? @relation(fields: [entry_id], references: [id], onUpdate: NoAction)
  tenants                tenants              @relation(fields: [tenant_id], references: [id], onDelete: Cascade, onUpdate: NoAction)
  media_photos           media_photos[]

  @@unique([competition_id, entry_number])
  @@index([competition_id], map: "idx_media_packages_competition")
  @@index([entry_id], map: "idx_media_packages_entry")
  @@index([competition_id, entry_number], map: "idx_media_packages_entry_number")
  @@index([status], map: "idx_media_packages_status")
  @@index([tenant_id], map: "idx_media_packages_tenant")
  @@schema("public")
}

/// This model or at least one of its fields has comments in the database, and requires an additional setup for migrations: Read more: https://pris.ly/d/database-comments
/// This model contains row level security and requires additional setup for migrations. Visit https://pris.ly/d/row-level-security for more info.
model media_photos {
  id               String         @id @default(dbgenerated("gen_random_uuid()")) @db.Uuid
  media_package_id String         @db.Uuid
  storage_url      String
  filename         String
  file_size_bytes  Int?
  captured_at      DateTime?      @db.Timestamptz(6)
  sort_order       Int?           @default(0)
  thumbnail_url    String?
  created_at       DateTime?      @default(now()) @db.Timestamptz(6)
  media_packages   media_packages @relation(fields: [media_package_id], references: [id], onDelete: Cascade, onUpdate: NoAction)

  @@index([captured_at], map: "idx_media_photos_captured")
  @@index([media_package_id], map: "idx_media_photos_package")
  @@schema("public")
}

/// This model or at least one of its fields has comments in the database, and requires an additional setup for migrations: Read more: https://pris.ly/d/database-comments
/// This model contains row level security and requires additional setup for migrations. Visit https://pris.ly/d/row-level-security for more info.
model mp3_reminder_log {
  id                String       @id @default(dbgenerated("uuid_generate_v4()")) @db.Uuid
  competition_id    String       @db.Uuid
  studio_id         String?      @db.Uuid
  user_id           String?      @db.Uuid
  notification_type String       @db.VarChar(50)
  entries_missing   Int          @default(0)
  sent_at           DateTime?    @default(now()) @db.Timestamptz(6)
  email_id          String?      @db.VarChar(100)
  opened_at         DateTime?    @db.Timestamptz(6)
  clicked_at        DateTime?    @db.Timestamptz(6)
  tenant_id         String       @db.Uuid
  created_at        DateTime?    @default(now()) @db.Timestamptz(6)
  competitions      competitions @relation(fields: [competition_id], references: [id], onDelete: Cascade, onUpdate: NoAction)
  studios           studios?     @relation(fields: [studio_id], references: [id], onUpdate: NoAction)
  tenants           tenants      @relation(fields: [tenant_id], references: [id], onDelete: Cascade, onUpdate: NoAction)
  users             users?       @relation(fields: [user_id], references: [id], onUpdate: NoAction)

  @@index([competition_id], map: "idx_mp3_reminder_log_competition")
  @@index([sent_at(sort: Desc)], map: "idx_mp3_reminder_log_sent_at")
  @@index([studio_id], map: "idx_mp3_reminder_log_studio")
  @@index([tenant_id], map: "idx_mp3_reminder_log_tenant")
  @@schema("public")
}

/// This table contains check constraints and requires additional setup for migrations. Visit https://pris.ly/d/check-constraints for more info.
/// This model contains row level security and requires additional setup for migrations. Visit https://pris.ly/d/row-level-security for more info.
model music_files {
  id               String    @id @default(dbgenerated("gen_random_uuid()")) @db.Uuid
  tenant_id        String    @db.Uuid
  entry_id         String    @db.Uuid
  studio_id        String    @db.Uuid
  file_name        String    @db.VarChar(255)
  original_name    String?   @db.VarChar(255)
  file_size        BigInt?
  duration_seconds Int?
  storage_path     String    @db.VarChar(500)
  storage_bucket   String?   @default("music-files") @db.VarChar(100)
  status           String?   @default("pending") @db.VarChar(20)
  uploaded_by      String?   @db.Uuid
  uploaded_at      DateTime? @db.Timestamptz(6)
  created_at       DateTime? @default(now()) @db.Timestamptz(6)
  updated_at       DateTime? @default(now()) @db.Timestamptz(6)
  tenants          tenants   @relation(fields: [tenant_id], references: [id], onDelete: NoAction, onUpdate: NoAction)

  @@unique([entry_id, tenant_id], map: "idx_music_files_unique_entry")
  @@index([tenant_id, status], map: "idx_music_files_status")
  @@index([tenant_id, studio_id], map: "idx_music_files_studio")
  @@index([tenant_id, entry_id], map: "idx_music_files_tenant_entry")
  @@schema("public")
}

/// This table contains check constraints and requires additional setup for migrations. Visit https://pris.ly/d/check-constraints for more info.
/// This model contains row level security and requires additional setup for migrations. Visit https://pris.ly/d/row-level-security for more info.
model schedule_breaks {
  id                      String               @id @default(dbgenerated("gen_random_uuid()")) @db.Uuid
  competition_id          String               @db.Uuid
  tenant_id               String               @db.Uuid
  insert_after_entry_id   String?              @db.Uuid
  day_number              Int                  @default(1)
  position_in_day         Int
  duration_minutes        Int
  break_type              String               @default("emergency") @db.VarChar(20)
  reason                  String?              @db.VarChar(255)
  title                   String?              @db.VarChar(100)
  status                  String               @default("scheduled") @db.VarChar(20)
  scheduled_start_time    DateTime?            @db.Timestamptz(6)
  actual_start_time       DateTime?            @db.Timestamptz(6)
  actual_end_time         DateTime?            @db.Timestamptz(6)
  actual_duration_minutes Int?
  created_by              String?              @db.Uuid
  break_request_id        String?              @db.Uuid
  created_at              DateTime?            @default(now()) @db.Timestamptz(6)
  updated_at              DateTime?            @default(now()) @db.Timestamptz(6)
  break_requests          break_requests?      @relation(fields: [break_request_id], references: [id], onUpdate: NoAction)
  competitions            competitions         @relation(fields: [competition_id], references: [id], onDelete: Cascade, onUpdate: NoAction)
  user_profiles           user_profiles?       @relation(fields: [created_by], references: [id], onUpdate: NoAction)
  competition_entries     competition_entries? @relation(fields: [insert_after_entry_id], references: [id], onUpdate: NoAction)
  tenants                 tenants              @relation(fields: [tenant_id], references: [id], onUpdate: NoAction)

  @@index([competition_id], map: "idx_schedule_breaks_competition")
  @@index([competition_id, day_number], map: "idx_schedule_breaks_day")
  @@index([competition_id, day_number, position_in_day], map: "idx_schedule_breaks_position")
  @@index([tenant_id], map: "idx_schedule_breaks_tenant")
  @@schema("public")
}

/// This table contains check constraints and requires additional setup for migrations. Visit https://pris.ly/d/check-constraints for more info.
/// This model contains row level security and requires additional setup for migrations. Visit https://pris.ly/d/row-level-security for more info.
model score_audit_log {
  id                  String              @id @default(dbgenerated("gen_random_uuid()")) @db.Uuid
  score_id            String              @db.Uuid
  entry_id            String              @db.Uuid
  judge_id            String              @db.Uuid
  tenant_id           String              @db.Uuid
  previous_score      Decimal?            @db.Decimal(6, 2)
  new_score           Decimal             @db.Decimal(6, 2)
  edit_type           String              @db.VarChar(20)
  edit_reason         String?             @db.VarChar(255)
  edited_by           String              @db.Uuid
  editor_role         String              @db.VarChar(20)
  edited_at           DateTime?           @default(now()) @db.Timestamptz(6)
  user_profiles       user_profiles       @relation(fields: [edited_by], references: [id], onUpdate: NoAction)
  competition_entries competition_entries @relation(fields: [entry_id], references: [id], onDelete: Cascade, onUpdate: NoAction)
  judges              judges              @relation(fields: [judge_id], references: [id], onDelete: Cascade, onUpdate: NoAction)
  scores              scores              @relation(fields: [score_id], references: [id], onDelete: Cascade, onUpdate: NoAction)
  tenants             tenants             @relation(fields: [tenant_id], references: [id], onUpdate: NoAction)

  @@index([edited_at(sort: Desc)], map: "idx_score_audit_edited_at")
  @@index([edited_by], map: "idx_score_audit_editor")
  @@index([entry_id], map: "idx_score_audit_entry")
  @@index([judge_id], map: "idx_score_audit_judge")
  @@index([score_id], map: "idx_score_audit_score")
  @@index([tenant_id], map: "idx_score_audit_tenant")
  @@schema("public")
}

/// This table contains check constraints and requires additional setup for migrations. Visit https://pris.ly/d/check-constraints for more info.
/// This model contains row level security and requires additional setup for migrations. Visit https://pris.ly/d/row-level-security for more info.
model score_bump_alerts {
  id               String    @id @default(dbgenerated("gen_random_uuid()")) @db.Uuid
  tenant_id        String    @db.Uuid
  entry_id         String    @db.Uuid
  judge_id         String    @db.Uuid
  judge_name       String?   @db.VarChar(100)
  judge_score      Decimal   @db.Decimal(5, 2)
  other_scores     Decimal[] @db.Decimal(5, 2)
  average_with     Decimal   @db.Decimal(5, 2)
  average_without  Decimal   @db.Decimal(5, 2)
  score_diff       Decimal   @db.Decimal(5, 2)
  level_with       String    @db.VarChar(50)
  level_without    String    @db.VarChar(50)
  threshold_value  Decimal   @db.Decimal(5, 2)
  status           String?   @default("active") @db.VarChar(20)
  dismissed_by     String?   @db.Uuid
  dismissed_at     DateTime? @db.Timestamptz(6)
  resolution_notes String?
  created_at       DateTime? @default(now()) @db.Timestamptz(6)
  updated_at       DateTime? @default(now()) @db.Timestamptz(6)
  tenants          tenants   @relation(fields: [tenant_id], references: [id], onDelete: NoAction, onUpdate: NoAction)

  @@index([entry_id], map: "idx_score_bump_alerts_entry")
  @@index([tenant_id, status], map: "idx_score_bump_alerts_tenant_status")
  @@schema("public")
}

/// This table contains check constraints and requires additional setup for migrations. Visit https://pris.ly/d/check-constraints for more info.
/// This model contains row level security and requires additional setup for migrations. Visit https://pris.ly/d/row-level-security for more info.
model title_breakdown_scores {
  id                  String              @id @default(dbgenerated("gen_random_uuid()")) @db.Uuid
  tenant_id           String              @db.Uuid
  score_id            String              @db.Uuid
  entry_id            String              @db.Uuid
  judge_id            String              @db.Uuid
  technique_score     Int?
  category_2_score    Int?
  category_3_score    Int?
  category_4_score    Int?
  category_5_score    Int?
  category_2_label    String?             @default("Execution") @db.VarChar(50)
  category_3_label    String?             @default("Artistry") @db.VarChar(50)
  category_4_label    String?             @default("Choreography") @db.VarChar(50)
  category_5_label    String?             @default("Performance") @db.VarChar(50)
  total_breakdown     Int?
  created_at          DateTime?           @default(now()) @db.Timestamptz(6)
  updated_at          DateTime?           @default(now()) @db.Timestamptz(6)
  competition_entries competition_entries @relation(fields: [entry_id], references: [id], onDelete: Cascade, onUpdate: NoAction)
  tenants             tenants             @relation(fields: [tenant_id], references: [id], onDelete: Cascade, onUpdate: NoAction)

  @@unique([score_id, tenant_id])
  @@index([entry_id], map: "idx_title_breakdown_entry_id")
  @@index([score_id], map: "idx_title_breakdown_score_id")
  @@index([tenant_id], map: "idx_title_breakdown_tenant_id")
  @@schema("public")
}

/// This model contains row level security and requires additional setup for migrations. Visit https://pris.ly/d/row-level-security for more info.
model schedule_conflict_overrides {
  id                    String    @id @default(dbgenerated("gen_random_uuid()")) @db.Uuid
  tenant_id             String    @db.Uuid
  dancer_id             String    @db.Uuid
  routine_1_id          String    @db.Uuid
  routine_2_id          String    @db.Uuid
  override_reason       String
  overridden_by_user_id String    @db.Uuid
  overridden_at         DateTime  @db.Timestamp(6)
  created_at            DateTime? @default(now()) @db.Timestamp(6)
  updated_at            DateTime? @default(now()) @db.Timestamp(6)
  dancers               dancers   @relation(fields: [dancer_id], references: [id], onDelete: NoAction, onUpdate: NoAction)
  tenants               tenants   @relation(fields: [tenant_id], references: [id], onDelete: NoAction, onUpdate: NoAction)

  @@unique([dancer_id, routine_1_id, routine_2_id, tenant_id])
  @@schema("public")
}

enum aal_level {
  aal1
  aal2
  aal3

  @@schema("auth")
}

enum code_challenge_method {
  s256
  plain

  @@schema("auth")
}

enum factor_status {
  unverified
  verified

  @@schema("auth")
}

enum factor_type {
  totp
  webauthn
  phone

  @@schema("auth")
}

enum oauth_authorization_status {
  pending
  approved
  denied
  expired

  @@schema("auth")
}

enum oauth_client_type {
  public
  confidential

  @@schema("auth")
}

enum oauth_registration_type {
  dynamic
  manual

  @@schema("auth")
}

enum oauth_response_type {
  code

  @@schema("auth")
}

enum one_time_token_type {
  confirmation_token
  reauthentication_token
  recovery_token
  email_change_token_new
  email_change_token_current
  phone_change_token

  @@schema("auth")
}

enum email_type {
  reservation_submitted
  reservation_approved
  reservation_rejected
  routine_summary_submitted
  invoice_received
  entry_submitted
  payment_confirmed
  studio_profile_submitted
  missing_music

  @@schema("public")
}

enum user_role {
  studio_director
  competition_director
  super_admin

  @@schema("public")
}

model schedule_blocks {
  id               String    @id @default(dbgenerated("gen_random_uuid()")) @db.Uuid
  tenant_id        String    @db.Uuid
  competition_id   String    @db.Uuid
  block_type       String    @db.VarChar(20)
  title            String    @db.VarChar(255)
  duration_minutes Int
  scheduled_time   DateTime? @db.Timestamp(6)
  schedule_day     DateTime? @db.Date
  sort_order       Int?
  notes            String?   @db.Text
  created_at       DateTime? @default(now()) @db.Timestamp(6)
  updated_at       DateTime? @default(now()) @db.Timestamp(6)

  @@schema("public")
}

model routine_notes {
  id          String    @id @default(dbgenerated("gen_random_uuid()")) @db.Uuid
  tenant_id   String    @db.Uuid
  entry_id    String    @db.Uuid
  note_type   String    @db.VarChar(50)
  note_text   String    @db.Text
  is_internal Boolean?
  priority    String?   @db.VarChar(50)
  created_by  String    @db.Uuid
  created_at  DateTime? @default(now()) @db.Timestamp(6)
  updated_at  DateTime? @default(now()) @db.Timestamp(6)

  @@schema("public")
}

model age_change_tracking {
  id                    String    @id @default(dbgenerated("gen_random_uuid()")) @db.Uuid
  tenant_id             String    @db.Uuid
  competition_id        String    @db.Uuid
  dancer_id             String    @db.Uuid
  dancer_name           String    @db.VarChar(255)
  date_of_birth         DateTime  @db.Date
  original_age          Int
  new_age               Int
  change_date           DateTime  @db.Date
  age_group_before      String?   @db.VarChar(100)
  age_group_after       String?   @db.VarChar(100)
  affected_entry_ids    String[]
  requires_rescheduling Boolean?  @default(false)
  notes                 String?
  created_at            DateTime? @default(now()) @db.Timestamp(6)
  updated_at            DateTime? @default(now()) @db.Timestamp(6)

  @@schema("public")
}

model schedule_conflict_overrides {
  id                    String    @id @default(dbgenerated("gen_random_uuid()")) @db.Uuid
  tenant_id             String    @db.Uuid
  dancer_id             String    @db.Uuid
  routine_1_id          String    @db.Uuid
  routine_2_id          String    @db.Uuid
  override_reason       String
  overridden_by_user_id String    @db.Uuid
  overridden_at         DateTime  @db.Timestamp(6)
  created_at            DateTime? @default(now()) @db.Timestamp(6)
  updated_at            DateTime? @default(now()) @db.Timestamp(6)

  // Relations
  dancers dancers @relation(fields: [dancer_id], references: [id])
  tenants tenants @relation(fields: [tenant_id], references: [id])

  @@unique([dancer_id, routine_1_id, routine_2_id, tenant_id])
  @@schema("public")
}

/// Schedule Review Workflow: Version management for multi-round schedule review
model schedule_versions {
  id                        String                        @id @default(dbgenerated("gen_random_uuid()")) @db.Uuid
  tenant_id                 String                        @db.Uuid
  competition_id            String                        @db.Uuid
  version_number            Int
  status                    String                        @db.VarChar(50)
  sent_at                   DateTime?                     @db.Timestamptz(6)
  deadline                  DateTime?                     @db.Timestamptz(6)
  closed_at                 DateTime?                     @db.Timestamptz(6)
  sent_by_user_id           String?                       @db.Uuid
  feedback_window_days      Int?
  routine_count             Int?
  notes_count               Int?
  responding_studios_count  Int?
  total_studios_count       Int?
  snapshot_data             Json?
  major_version             Int                           @default(1)
  minor_version             Int                           @default(1)
  is_published_to_studios   Boolean                       @default(false)
  created_at                DateTime?                     @default(now()) @db.Timestamptz(6)
  updated_at                DateTime?                     @default(now()) @db.Timestamptz(6)

  competitions              competitions                  @relation(fields: [competition_id], references: [id], onDelete: Cascade)
  tenants                   tenants                       @relation(fields: [tenant_id], references: [id], onDelete: Cascade)
  users                     users?                        @relation(fields: [sent_by_user_id], references: [id])
  schedule_version_snapshots schedule_version_snapshots[]

  @@unique([tenant_id, competition_id, version_number])
  @@index([competition_id], map: "idx_schedule_versions_competition")
  @@index([status], map: "idx_schedule_versions_status")
  @@index([deadline], map: "idx_schedule_versions_deadline")
  @@schema("public")
}

/// Schedule Review Workflow: Snapshots of schedule state per version
model schedule_version_snapshots {
  id                   String             @id @default(dbgenerated("gen_random_uuid()")) @db.Uuid
  tenant_id            String             @db.Uuid
  version_id           String             @db.Uuid
  entry_id             String             @db.Uuid
  entry_number         Int?
  scheduled_day        DateTime?          @db.Date
  performance_time     DateTime?          @db.Time(6)
  scheduling_notes     String?
  has_studio_requests  Boolean?
  created_at           DateTime?          @default(now()) @db.Timestamptz(6)

  schedule_versions    schedule_versions  @relation(fields: [version_id], references: [id], onDelete: Cascade)
  competition_entries  competition_entries @relation(fields: [entry_id], references: [id], onDelete: Cascade)
  tenants              tenants            @relation(fields: [tenant_id], references: [id], onDelete: Cascade)

  @@index([version_id], map: "idx_snapshots_version")
  @@index([entry_id], map: "idx_snapshots_entry")
  @@schema("public")
}

/// Break requests from judges during live competition
model break_requests {
  id                         String    @id @default(dbgenerated("gen_random_uuid()")) @db.Uuid
  competition_id             String    @db.Uuid
  judge_id                   String    @db.Uuid
  tenant_id                  String    @db.Uuid
  requested_duration_minutes Int
  status                     String    @default("pending") @db.VarChar(50)
  request_reason             String?   @db.VarChar(500)
  responded_by               String?   @db.Uuid
  responded_at               DateTime? @db.Timestamptz(6)
  deny_reason                String?   @db.VarChar(255)
  scheduled_start_time       DateTime? @db.Timestamptz(6)
  actual_start_time          DateTime? @db.Timestamptz(6)
  actual_end_time            DateTime? @db.Timestamptz(6)
  actual_duration_minutes    Int?
  requested_at               DateTime  @default(now()) @db.Timestamptz(6)
  created_at                 DateTime  @default(now()) @db.Timestamptz(6)
  updated_at                 DateTime  @default(now()) @db.Timestamptz(6)

  competitions    competitions @relation(fields: [competition_id], references: [id], onDelete: Cascade)
  judges          judges       @relation(fields: [judge_id], references: [id], onDelete: Cascade)
  tenants         tenants      @relation(fields: [tenant_id], references: [id], onDelete: Cascade)
  schedule_breaks schedule_breaks[]

  @@index([competition_id])
  @@index([judge_id])
  @@index([status])
  @@schema("public")
}

/// Scheduled breaks in live competition
model schedule_breaks {
  id                      String    @id @default(dbgenerated("gen_random_uuid()")) @db.Uuid
  competition_id          String    @db.Uuid
  tenant_id               String    @db.Uuid
  insert_after_entry_id   String?   @db.Uuid
  day_number              Int?
  position_in_day         Int?
  duration_minutes        Int
  break_type              String    @default("standard") @db.VarChar(50)
  reason                  String?   @db.VarChar(255)
  title                   String?   @db.VarChar(100)
  status                  String    @default("scheduled") @db.VarChar(50)
  scheduled_start_time    DateTime? @db.Timestamptz(6)
  actual_start_time       DateTime? @db.Timestamptz(6)
  actual_end_time         DateTime? @db.Timestamptz(6)
  actual_duration_minutes Int?
  created_by              String?   @db.Uuid
  break_request_id        String?   @db.Uuid
  created_at              DateTime  @default(now()) @db.Timestamptz(6)
  updated_at              DateTime  @default(now()) @db.Timestamptz(6)

  competitions    competitions     @relation(fields: [competition_id], references: [id], onDelete: Cascade)
  tenants         tenants          @relation(fields: [tenant_id], references: [id], onDelete: Cascade)
  break_requests  break_requests?  @relation(fields: [break_request_id], references: [id], onDelete: SetNull)

  @@index([competition_id])
  @@index([break_request_id])
  @@schema("public")
}

/// Live competition state for Game Day mode
model live_competition_state {
  id                          String    @id @default(dbgenerated("gen_random_uuid()")) @db.Uuid
  competition_id              String    @db.Uuid
  tenant_id                   String    @db.Uuid
  competition_state           String    @db.VarChar(50)
  current_entry_id            String?   @db.Uuid
  current_entry_state         String?   @db.VarChar(50)
  current_entry_started_at    DateTime? @db.Timestamptz(6)
  playback_state              String?   @db.VarChar(50)
  playback_position_ms        Int?
  playback_started_at         DateTime? @db.Timestamptz(6)
  schedule_delay_minutes      Int?      @default(0)
  originally_scheduled_end_time DateTime? @db.Timestamptz(6)
  projected_end_time          DateTime? @db.Timestamptz(6)
  judges_can_see_scores       Boolean?  @default(false)
  day_number                  Int?
  session_number              Int?
  operating_date              DateTime? @db.Date
  live_mode_started_at        DateTime? @db.Timestamptz(6)
  live_mode_ended_at          DateTime? @db.Timestamptz(6)
  paused_at                   DateTime? @db.Timestamptz(6)
  last_sync_at                DateTime? @db.Timestamptz(6)
  // Game Day Audio Control fields (PRD Phase 1)
  audio_state                 String?   @default("stopped")
  audio_position_ms           Int?      @default(0)
  audio_started_at            DateTime? @db.Timestamptz(6)
  linked_mode                 Boolean?  @default(true)
  backstage_control_enabled   Boolean?  @default(true)
  created_at                  DateTime  @default(now()) @db.Timestamptz(6)
  updated_at                  DateTime  @default(now()) @db.Timestamptz(6)

  competitions        competitions        @relation(fields: [competition_id], references: [id], onDelete: Cascade)
  tenants             tenants             @relation(fields: [tenant_id], references: [id], onDelete: Cascade)
  competition_entries competition_entries? @relation(fields: [current_entry_id], references: [id], onDelete: SetNull)

  @@unique([competition_id])
  @@index([tenant_id])
  @@schema("public")
}<|MERGE_RESOLUTION|>--- conflicted
+++ resolved
@@ -353,60 +353,6 @@
 /// This model contains row level security and requires additional setup for migrations. Visit https://pris.ly/d/row-level-security for more info.
 /// This model contains an expression index which requires additional setup for migrations. Visit https://pris.ly/d/expression-indexes for more info.
 model users {
-<<<<<<< HEAD
-  instance_id                                           String?                @db.Uuid
-  id                                                    String                 @id @db.Uuid
-  aud                                                   String?                @db.VarChar(255)
-  role                                                  String?                @db.VarChar(255)
-  email                                                 String?                @db.VarChar(255)
-  encrypted_password                                    String?                @db.VarChar(255)
-  email_confirmed_at                                    DateTime?              @db.Timestamptz(6)
-  invited_at                                            DateTime?              @db.Timestamptz(6)
-  confirmation_token                                    String?                @db.VarChar(255)
-  confirmation_sent_at                                  DateTime?              @db.Timestamptz(6)
-  recovery_token                                        String?                @db.VarChar(255)
-  recovery_sent_at                                      DateTime?              @db.Timestamptz(6)
-  email_change_token_new                                String?                @db.VarChar(255)
-  email_change                                          String?                @db.VarChar(255)
-  email_change_sent_at                                  DateTime?              @db.Timestamptz(6)
-  last_sign_in_at                                       DateTime?              @db.Timestamptz(6)
-  raw_app_meta_data                                     Json?
-  raw_user_meta_data                                    Json?
-  is_super_admin                                        Boolean?
-  created_at                                            DateTime?              @db.Timestamptz(6)
-  updated_at                                            DateTime?              @db.Timestamptz(6)
-  phone                                                 String?                @unique
-  phone_confirmed_at                                    DateTime?              @db.Timestamptz(6)
-  phone_change                                          String?                @default("")
-  phone_change_token                                    String?                @default("") @db.VarChar(255)
-  phone_change_sent_at                                  DateTime?              @db.Timestamptz(6)
-  confirmed_at                                          DateTime?              @default(dbgenerated("LEAST(email_confirmed_at, phone_confirmed_at)")) @db.Timestamptz(6)
-  email_change_token_current                            String?                @default("") @db.VarChar(255)
-  email_change_confirm_status                           Int?                   @default(0) @db.SmallInt
-  banned_until                                          DateTime?              @db.Timestamptz(6)
-  reauthentication_token                                String?                @default("") @db.VarChar(255)
-  reauthentication_sent_at                              DateTime?              @db.Timestamptz(6)
-  is_sso_user                                           Boolean                @default(false)
-  deleted_at                                            DateTime?              @db.Timestamptz(6)
-  is_anonymous                                          Boolean                @default(false)
-  identities                                            identities[]
-  mfa_factors                                           mfa_factors[]
-  oauth_authorizations                                  oauth_authorizations[]
-  oauth_consents                                        oauth_consents[]
-  one_time_tokens                                       one_time_tokens[]
-  sessions                                              sessions[]
-  capacity_ledger                                       capacity_ledger[]
-  competition_sessions                                  competition_sessions[]
-  documents                                             documents[]
-  email_queue                                           email_queue[]
-  judges                                                judges[]
-  reservations_reservations_approved_byTousers          reservations[]         @relation("reservations_approved_byTousers")
-  reservations_reservations_payment_confirmed_byTousers reservations[]         @relation("reservations_payment_confirmed_byTousers")
-  studios_studios_owner_idTousers                       studios[]              @relation("studios_owner_idTousers")
-  studios_studios_verified_byTousers                    studios[]              @relation("studios_verified_byTousers")
-  user_profiles                                         user_profiles?
-  schedule_versions                                     schedule_versions[]
-=======
   instance_id                                                  String?                @db.Uuid
   id                                                           String                 @id @db.Uuid
   aud                                                          String?                @db.VarChar(255)
@@ -466,7 +412,6 @@
   studios_studios_verified_byTousers                           studios[]              @relation("studios_verified_byTousers")
   user_feedback_user_feedback_reviewed_byTousers               user_feedback[]        @relation("user_feedback_reviewed_byTousers")
   user_feedback_user_feedback_user_idTousers                   user_feedback[]        @relation("user_feedback_user_idTousers")
->>>>>>> 18a45c4f
 
   @@index([instance_id])
   @@index([is_anonymous])
@@ -664,18 +609,8 @@
   age_group_id                                                                         String                             @db.Uuid
   entry_size_category_id                                                               String                             @db.Uuid
   session_id                                                                           String?                            @db.Uuid
-  schedule_zone                                                                        String?                            @db.VarChar(20)
-  is_scheduled                                                                         Boolean?                           @default(false)
   performance_date                                                                     DateTime?                          @db.Date
   performance_time                                                                     DateTime?                          @db.Time(6)
-  display_order                                                                        Int?
-  age_at_scheduling                                                                    Decimal?                           @db.Decimal(4, 2)
-  dancer_names                                                                         String[]
-  conflict_count                                                                       Int?                               @default(0)
-  conflicts_with_entry_ids                                                             String[]                           @db.Uuid
-  has_studio_requests                                                                  Boolean?                           @default(false)
-  has_cd_notes                                                                         Boolean?                           @default(false)
-  age_changed                                                                          Boolean?                           @default(false)
   duration                                                                             Unsupported("interval")?
   warm_up_time                                                                         DateTime?                          @db.Time(6)
   heat                                                                                 String?                            @db.VarChar(50)
@@ -691,9 +626,6 @@
   music_artist                                                                         String?                            @db.VarChar(255)
   music_duration                                                                       Unsupported("interval")?
   music_file_url                                                                       String?
-  mp3_duration_ms                                                                      Int?
-  mp3_validated                                                                        Boolean?                           @default(false)
-  mp3_validation_error                                                                 String?                            @db.VarChar(255)
   special_requirements                                                                 String?
   entry_fee                                                                            Decimal?                           @db.Decimal(10, 2)
   late_fee                                                                             Decimal?                           @default(0) @db.Decimal(10, 2)
@@ -717,11 +649,6 @@
   routine_length_seconds                                                               Int?
   scheduling_notes                                                                     String?
   routine_age                                                                          Int?
-<<<<<<< HEAD
-  version_created                                                                      Int?                               @default(0)
-  version_last_modified                                                                Int?                               @default(0)
-  sd_note_version                                                                      Int?
-=======
   scheduled_day                                                                        DateTime?                          @db.Date
   schedule_sequence                                                                    Int?
   is_scheduled                                                                         Boolean?                           @default(false)
@@ -750,7 +677,6 @@
   mp3_validation_error                                                                 String?                            @db.VarChar(255)
   music_exempt                                                                         Boolean?                           @default(false)
   music_exempt_reason                                                                  String?                            @db.VarChar(100)
->>>>>>> 18a45c4f
   awards                                                                               awards[]
   classification_exception_requests                                                    classification_exception_requests?
   age_groups                                                                           age_groups                         @relation(fields: [age_group_id], references: [id], onDelete: NoAction, onUpdate: NoAction)
@@ -778,12 +704,7 @@
   score_audit_log                                                                      score_audit_log[]
   scores                                                                               scores[]
   summary_entries                                                                      summary_entries[]
-<<<<<<< HEAD
-  schedule_version_snapshots                                                           schedule_version_snapshots[]
-  live_competition_state                                                               live_competition_state[]
-=======
   title_breakdown_scores                                                               title_breakdown_scores[]
->>>>>>> 18a45c4f
 
   @@index([age_group_id], map: "idx_competition_entries_age_group_id")
   @@index([category_id], map: "idx_competition_entries_category_id")
@@ -901,78 +822,6 @@
 /// This model or at least one of its fields has comments in the database, and requires an additional setup for migrations: Read more: https://pris.ly/d/database-comments
 /// This model contains row level security and requires additional setup for migrations. Visit https://pris.ly/d/row-level-security for more info.
 model competitions {
-<<<<<<< HEAD
-  id                                String                              @id @default(dbgenerated("gen_random_uuid()")) @db.Uuid
-  name                              String                              @db.VarChar(255)
-  year                              Int
-  description                       String?
-  registration_opens                DateTime?                           @db.Timestamp(6)
-  registration_closes               DateTime?                           @db.Timestamp(6)
-  competition_start_date            DateTime?                           @db.Date
-  competition_end_date              DateTime?                           @db.Date
-  primary_location                  String?                             @db.VarChar(255)
-  venue_address                     String?
-  venue_capacity                    Int?
-  session_count                     Int?                                @default(1)
-  number_of_judges                  Int?                                @default(3)
-  entry_fee                         Decimal?                            @db.Decimal(10, 2)
-  late_fee                          Decimal?                            @db.Decimal(10, 2)
-  allow_age_overrides               Boolean?                            @default(true)
-  allow_multiple_entries            Boolean?                            @default(true)
-  require_video_submissions         Boolean?                            @default(false)
-  status                            String?                             @default("upcoming") @db.VarChar(50)
-  is_public                         Boolean?                            @default(true)
-  logo_url                          String?
-  website                           String?                             @db.VarChar(255)
-  contact_email                     String?                             @db.VarChar(255)
-  contact_phone                     String?                             @db.VarChar(50)
-  rules_document_url                String?
-  created_at                        DateTime?                           @default(now()) @db.Timestamp(6)
-  updated_at                        DateTime?                           @default(now()) @db.Timestamp(6)
-  total_reservation_tokens          Int?                                @default(600)
-  available_reservation_tokens      Int?                                @default(600)
-  tokens_override_enabled           Boolean?                            @default(false)
-  schedule_published_at             DateTime?                           @db.Timestamptz(6)
-  schedule_locked                   Boolean?                            @default(false)
-  schedule_feedback_allowed         Boolean?                            @default(false)
-  schedule_hidden_studios           String[]                            @default([])
-  schedule_state                    String?                             @default("draft") @db.VarChar(20)
-  schedule_finalized_at             DateTime?                           @db.Timestamptz(6)
-  schedule_finalized_by             String?                             @db.Uuid
-  schedule_published_by             String?                             @db.Uuid
-  scoring_ranges                    Json?                               @default("{\"gold\": [85, 89.9], \"bronze\": [70, 79.9], \"silver\": [80, 84.9], \"platinum\": [95, 100], \"high_gold\": [90, 94.9]}")
-  tenant_id                         String                              @default(dbgenerated("gen_random_uuid()")) @db.Uuid
-  age_division_settings             Json?
-  classification_settings           Json?
-  entry_fee_settings                Json?
-  dance_category_settings           Json?
-  scoring_system_settings           Json?
-  entry_size_settings               Json?
-  title_division_settings           Json?
-  special_programs_settings         Json?
-  tax_rate                          Decimal?                            @default(0.0000) @db.Decimal(5, 4)
-  awards                            awards[]
-  capacity_ledger                   capacity_ledger[]
-  classification_exception_requests classification_exception_requests[]
-  competition_entries               competition_entries[]
-  competition_locations             competition_locations[]
-  competition_sessions              competition_sessions[]
-  day_start_times                   day_start_times[]
-  tenants                           tenants                             @relation(fields: [tenant_id], references: [id], onDelete: Cascade)
-  documents                         documents[]
-  elite_instructors                 elite_instructors[]
-  email_logs                        email_logs[]
-  invoices                          invoices[]
-  judges                            judges[]
-  rankings                          rankings[]
-  reservations                      reservations[]
-  title_rounds                      title_rounds[]
-  vip_events                        vip_events[]
-  schedule_versions                 schedule_versions[]
-  break_requests                    break_requests[]
-  schedule_breaks                   schedule_breaks[]
-  live_competition_state            live_competition_state?
-=======
   id                                              String                              @id @default(dbgenerated("gen_random_uuid()")) @db.Uuid
   name                                            String                              @db.VarChar(255)
   year                                            Int
@@ -1055,7 +904,6 @@
   schedule_versions                               schedule_versions[]
   title_rounds                                    title_rounds[]
   vip_events                                      vip_events[]
->>>>>>> 18a45c4f
 
   @@index([age_division_settings], map: "idx_competitions_age_settings", type: Gin)
   @@index([competition_start_date, competition_end_date], map: "idx_competitions_dates")
@@ -1065,24 +913,6 @@
   @@index([tenant_id], map: "idx_competitions_tenant")
   @@index([year], map: "idx_competitions_year")
   @@index([schedule_state], map: "idx_competitions_schedule_state")
-  @@schema("public")
-}
-
-/// This model contains row level security and requires additional setup for migrations. Visit https://pris.ly/d/row-level-security for more info.
-model day_start_times {
-  id             String       @id @default(dbgenerated("gen_random_uuid()")) @db.Uuid
-  tenant_id      String       @db.Uuid
-  competition_id String       @db.Uuid
-  date           DateTime     @db.Date
-  start_time     DateTime     @default(dbgenerated("'08:00:00'::time")) @db.Time(6)
-  created_at     DateTime     @default(now()) @db.Timestamp(6)
-  updated_at     DateTime     @default(now()) @db.Timestamp(6)
-
-  tenants        tenants      @relation(fields: [tenant_id], references: [id], onDelete: Cascade)
-  competitions   competitions @relation(fields: [competition_id], references: [id], onDelete: Cascade)
-
-  @@unique([tenant_id, competition_id, date], map: "day_start_times_tenant_id_competition_id_date_key")
-  @@index([competition_id, date], map: "idx_day_start_times_competition")
   @@schema("public")
 }
 
@@ -1146,21 +976,14 @@
   updated_at                  DateTime?                     @default(now()) @db.Timestamp(6)
   tenant_id                   String                        @default(dbgenerated("gen_random_uuid()")) @db.Uuid
   classification_id           String?                       @db.Uuid
-<<<<<<< HEAD
-=======
   age_change_tracking         age_change_tracking[]
->>>>>>> 18a45c4f
   classifications             classifications?              @relation(fields: [classification_id], references: [id], onDelete: NoAction, onUpdate: NoAction)
   studios                     studios                       @relation(fields: [studio_id], references: [id], onDelete: Cascade, onUpdate: NoAction)
   tenants                     tenants                       @relation(fields: [tenant_id], references: [id], onDelete: Cascade)
   entry_participants          entry_participants[]
-<<<<<<< HEAD
-  schedule_conflict_overrides schedule_conflict_overrides[]
-=======
   media_access_logs           media_access_logs[]
   schedule_conflict_overrides schedule_conflict_overrides[]
   schedule_conflicts          schedule_conflicts[]
->>>>>>> 18a45c4f
 
   @@index([date_of_birth], map: "idx_dancers_age")
   @@index([first_name, last_name], map: "idx_dancers_name")
@@ -1467,7 +1290,6 @@
   users               users?            @relation(fields: [user_id], references: [id], onDelete: Cascade, onUpdate: NoAction)
   score_audit_log     score_audit_log[]
   scores              scores[]
-  break_requests      break_requests[]
 
   @@index([competition_id], map: "idx_judges_competition_id")
   @@index([tenant_id], map: "idx_judges_tenant")
@@ -1519,55 +1341,6 @@
 /// This model or at least one of its fields has comments in the database, and requires an additional setup for migrations: Read more: https://pris.ly/d/database-comments
 /// This model contains row level security and requires additional setup for migrations. Visit https://pris.ly/d/row-level-security for more info.
 model reservations {
-<<<<<<< HEAD
-  id                                             String                              @id @default(dbgenerated("gen_random_uuid()")) @db.Uuid
-  studio_id                                      String                              @db.Uuid
-  competition_id                                 String                              @db.Uuid
-  location_id                                    String?                             @db.Uuid
-  spaces_requested                               Int
-  spaces_confirmed                               Int?                                @default(0)
-  agent_first_name                               String?                             @db.VarChar(100)
-  agent_last_name                                String?                             @db.VarChar(100)
-  agent_email                                    String?                             @db.VarChar(255)
-  agent_phone                                    String?                             @db.VarChar(50)
-  agent_title                                    String?                             @db.VarChar(100)
-  age_of_consent                                 Boolean?                            @default(false)
-  waiver_consent                                 Boolean?                            @default(false)
-  media_consent                                  Boolean?                            @default(false)
-  deposit_amount                                 Decimal?                            @db.Decimal(10, 2)
-  total_amount                                   Decimal?                            @db.Decimal(10, 2)
-  payment_status                                 String?                             @default("pending") @db.VarChar(50)
-  payment_due_date                               DateTime?                           @db.Date
-  status                                         String?                             @default("pending") @db.VarChar(50)
-  internal_notes                                 String?
-  public_notes                                   String?
-  requested_at                                   DateTime?                           @default(now()) @db.Timestamp(6)
-  approved_at                                    DateTime?                           @db.Timestamp(6)
-  approved_by                                    String?                             @db.Uuid
-  created_at                                     DateTime?                           @default(now()) @db.Timestamp(6)
-  updated_at                                     DateTime?                           @default(now()) @db.Timestamp(6)
-  payment_confirmed_by                           String?                             @db.Uuid
-  payment_confirmed_at                           DateTime?                           @db.Timestamptz(6)
-  tenant_id                                      String                              @default(dbgenerated("gen_random_uuid()")) @db.Uuid
-  deposit_paid_at                                DateTime?                           @db.Timestamp(6)
-  deposit_confirmed_by                           String?                             @db.Uuid
-  is_closed                                      Boolean?                            @default(false)
-  discount_percentage                            Decimal?                            @default(0) @db.Decimal(5, 2)
-  credits_applied                                Decimal?                            @default(0) @db.Decimal(10, 2)
-  studio_code                                    String?                             @db.VarChar(10)
-  capacity_ledger                                capacity_ledger[]
-  classification_exception_requests              classification_exception_requests[]
-  competition_entries                            competition_entries[]
-  invoices                                       invoices[]
-  users_reservations_approved_byTousers          users?                              @relation("reservations_approved_byTousers", fields: [approved_by], references: [id], onDelete: NoAction, onUpdate: NoAction)
-  competitions                                   competitions                        @relation(fields: [competition_id], references: [id], onDelete: Cascade, onUpdate: NoAction)
-  competition_locations                          competition_locations?              @relation(fields: [location_id], references: [id], onDelete: Cascade, onUpdate: NoAction)
-  users_reservations_payment_confirmed_byTousers users?                              @relation("reservations_payment_confirmed_byTousers", fields: [payment_confirmed_by], references: [id], onDelete: NoAction, onUpdate: NoAction)
-  studios                                        studios                             @relation(fields: [studio_id], references: [id], onDelete: Cascade, onUpdate: NoAction)
-  tenants                                        tenants                             @relation(fields: [tenant_id], references: [id], onDelete: Cascade)
-  routine_import_sessions                        routine_import_sessions[]
-  summaries                                      summaries?
-=======
   id                                                    String                              @id @default(dbgenerated("gen_random_uuid()")) @db.Uuid
   studio_id                                             String                              @db.Uuid
   competition_id                                        String                              @db.Uuid
@@ -1621,7 +1394,6 @@
   tenants                                               tenants                             @relation(fields: [tenant_id], references: [id], onDelete: Cascade)
   routine_import_sessions                               routine_import_sessions[]
   summaries                                             summaries?
->>>>>>> 18a45c4f
 
   @@index([approved_by], map: "idx_reservations_approved_by")
   @@index([competition_id], map: "idx_reservations_competition")
@@ -1697,63 +1469,6 @@
 /// This model contains row level security and requires additional setup for migrations. Visit https://pris.ly/d/row-level-security for more info.
 /// This model contains an expression index which requires additional setup for migrations. Visit https://pris.ly/d/expression-indexes for more info.
 model studios {
-<<<<<<< HEAD
-  id                                String                              @id @default(dbgenerated("gen_random_uuid()")) @db.Uuid
-  owner_id                          String?                             @db.Uuid
-  code                              String?                             @unique @db.VarChar(5)
-  name                              String                              @db.VarChar(255)
-  address1                          String?                             @db.VarChar(255)
-  address2                          String?                             @db.VarChar(255)
-  city                              String?                             @db.VarChar(100)
-  province                          String?                             @db.VarChar(50)
-  postal_code                       String?                             @db.VarChar(20)
-  country                           String?                             @default("Canada") @db.VarChar(50)
-  phone                             String?                             @db.VarChar(50)
-  fax                               String?                             @db.VarChar(50)
-  email                             String?                             @db.VarChar(255)
-  website                           String?                             @db.VarChar(255)
-  contact_name                      String?                             @db.VarChar(255)
-  contact_phone                     String?                             @db.VarChar(50)
-  contact_email                     String?                             @db.VarChar(255)
-  contact_title                     String?                             @db.VarChar(100)
-  business_number                   String?                             @db.VarChar(50)
-  tax_number                        String?                             @db.VarChar(50)
-  account_name                      String?                             @db.VarChar(255)
-  established_year                  Int?
-  student_count                     Int?
-  instructor_count                  Int?
-  comments                          String?
-  status                            String?                             @default("pending") @db.VarChar(50)
-  verified_at                       DateTime?                           @db.Timestamp(6)
-  verified_by                       String?                             @db.Uuid
-  logo_url                          String?
-  social_media                      Json?                               @default("{}")
-  settings                          Json?                               @default("{}")
-  created_at                        DateTime?                           @default(now()) @db.Timestamp(6)
-  updated_at                        DateTime?                           @default(now()) @db.Timestamp(6)
-  tenant_id                         String                              @default(dbgenerated("gen_random_uuid()")) @db.Uuid
-  internal_notes                    String?
-  consent_photo_video               DateTime?                           @db.Timestamptz(6)
-  consent_legal_info                DateTime?                           @db.Timestamptz(6)
-  consent_marketing                 DateTime?                           @db.Timestamptz(6)
-  consent_data_processing           DateTime?                           @db.Timestamptz(6)
-  public_code                       String                              @unique @db.VarChar(5)
-  studio_code                       String?                             @db.VarChar(10)
-  invited_at                        DateTime?                           @db.Timestamptz(6)
-  account_recovery_tokens           account_recovery_tokens[]
-  activity_logs                     activity_logs[]
-  classification_exception_requests classification_exception_requests[]
-  competition_entries               competition_entries[]
-  dancers                           dancers[]
-  documents                         documents[]
-  email_logs                        email_logs[]
-  invoices                          invoices[]
-  reservations                      reservations[]
-  routine_import_sessions           routine_import_sessions[]
-  users_studios_owner_idTousers     users?                              @relation("studios_owner_idTousers", fields: [owner_id], references: [id], onDelete: Cascade, onUpdate: NoAction)
-  tenants                           tenants                             @relation(fields: [tenant_id], references: [id], onDelete: Cascade)
-  users_studios_verified_byTousers  users?                              @relation("studios_verified_byTousers", fields: [verified_by], references: [id], onDelete: NoAction, onUpdate: NoAction)
-=======
   id                                    String                              @id @default(dbgenerated("gen_random_uuid()")) @db.Uuid
   owner_id                              String?                             @db.Uuid
   code                                  String?                             @unique @db.VarChar(5)
@@ -1813,12 +1528,10 @@
   users_studios_code_assigned_byTousers users?                              @relation("studios_code_assigned_byTousers", fields: [code_assigned_by], references: [id], onDelete: NoAction, onUpdate: NoAction)
   tenants                               tenants                             @relation(fields: [tenant_id], references: [id], onDelete: Cascade)
   users_studios_verified_byTousers      users?                              @relation("studios_verified_byTousers", fields: [verified_by], references: [id], onDelete: NoAction, onUpdate: NoAction)
->>>>>>> 18a45c4f
 
   @@index([code], map: "idx_studios_code")
   @@index([owner_id], map: "idx_studios_owner")
   @@index([public_code], map: "idx_studios_public_code")
-  @@index([studio_code], map: "idx_studios_studio_code")
   @@index([status], map: "idx_studios_status")
   @@index([tenant_id], map: "idx_studios_tenant")
   @@index([verified_by], map: "idx_studios_verified_by")
@@ -1958,12 +1671,6 @@
   user_feedback                     user_feedback[]
   user_profiles                     user_profiles[]
   vip_events                        vip_events[]
-  schedule_conflict_overrides       schedule_conflict_overrides[]
-  schedule_versions                 schedule_versions[]
-  schedule_version_snapshots        schedule_version_snapshots[]
-  break_requests                    break_requests[]
-  schedule_breaks                   schedule_breaks[]
-  live_competition_state            live_competition_state[]
 
   @@index([age_division_settings], map: "idx_tenants_age_settings", type: Gin)
   @@index([entry_size_settings], map: "idx_tenants_entry_size_settings", type: Gin)
@@ -2057,25 +1764,6 @@
 
 /// This model contains row level security and requires additional setup for migrations. Visit https://pris.ly/d/row-level-security for more info.
 model user_feedback {
-<<<<<<< HEAD
-  id            String    @id @default(dbgenerated("gen_random_uuid()")) @db.Uuid
-  tenant_id     String    @db.Uuid
-  user_id       String    @db.Uuid
-  user_role     String
-  user_email    String
-  user_name     String?
-  feedback_type String
-  star_rating   Int?
-  comment       String
-  page_url      String?
-  user_agent    String?
-  created_at    DateTime  @default(now()) @db.Timestamptz(6)
-  status        String    @default("new")
-  admin_notes   String?
-  reviewed_at   DateTime? @db.Timestamptz(6)
-  reviewed_by   String?   @db.Uuid
-  tenants       tenants   @relation(fields: [tenant_id], references: [id], onDelete: Restrict)
-=======
   id                                     String    @id @default(dbgenerated("gen_random_uuid()")) @db.Uuid
   tenant_id                              String    @db.Uuid
   user_id                                String    @db.Uuid
@@ -2095,7 +1783,6 @@
   users_user_feedback_reviewed_byTousers users?    @relation("user_feedback_reviewed_byTousers", fields: [reviewed_by], references: [id], onDelete: NoAction, onUpdate: NoAction)
   tenants                                tenants   @relation(fields: [tenant_id], references: [id], onUpdate: NoAction)
   users_user_feedback_user_idTousers     users     @relation("user_feedback_user_idTousers", fields: [user_id], references: [id], onUpdate: NoAction)
->>>>>>> 18a45c4f
 
   @@index([tenant_id], map: "idx_user_feedback_tenant")
   @@index([created_at(sort: Desc)], map: "idx_user_feedback_created")
@@ -2871,237 +2558,4 @@
   super_admin
 
   @@schema("public")
-}
-
-model schedule_blocks {
-  id               String    @id @default(dbgenerated("gen_random_uuid()")) @db.Uuid
-  tenant_id        String    @db.Uuid
-  competition_id   String    @db.Uuid
-  block_type       String    @db.VarChar(20)
-  title            String    @db.VarChar(255)
-  duration_minutes Int
-  scheduled_time   DateTime? @db.Timestamp(6)
-  schedule_day     DateTime? @db.Date
-  sort_order       Int?
-  notes            String?   @db.Text
-  created_at       DateTime? @default(now()) @db.Timestamp(6)
-  updated_at       DateTime? @default(now()) @db.Timestamp(6)
-
-  @@schema("public")
-}
-
-model routine_notes {
-  id          String    @id @default(dbgenerated("gen_random_uuid()")) @db.Uuid
-  tenant_id   String    @db.Uuid
-  entry_id    String    @db.Uuid
-  note_type   String    @db.VarChar(50)
-  note_text   String    @db.Text
-  is_internal Boolean?
-  priority    String?   @db.VarChar(50)
-  created_by  String    @db.Uuid
-  created_at  DateTime? @default(now()) @db.Timestamp(6)
-  updated_at  DateTime? @default(now()) @db.Timestamp(6)
-
-  @@schema("public")
-}
-
-model age_change_tracking {
-  id                    String    @id @default(dbgenerated("gen_random_uuid()")) @db.Uuid
-  tenant_id             String    @db.Uuid
-  competition_id        String    @db.Uuid
-  dancer_id             String    @db.Uuid
-  dancer_name           String    @db.VarChar(255)
-  date_of_birth         DateTime  @db.Date
-  original_age          Int
-  new_age               Int
-  change_date           DateTime  @db.Date
-  age_group_before      String?   @db.VarChar(100)
-  age_group_after       String?   @db.VarChar(100)
-  affected_entry_ids    String[]
-  requires_rescheduling Boolean?  @default(false)
-  notes                 String?
-  created_at            DateTime? @default(now()) @db.Timestamp(6)
-  updated_at            DateTime? @default(now()) @db.Timestamp(6)
-
-  @@schema("public")
-}
-
-model schedule_conflict_overrides {
-  id                    String    @id @default(dbgenerated("gen_random_uuid()")) @db.Uuid
-  tenant_id             String    @db.Uuid
-  dancer_id             String    @db.Uuid
-  routine_1_id          String    @db.Uuid
-  routine_2_id          String    @db.Uuid
-  override_reason       String
-  overridden_by_user_id String    @db.Uuid
-  overridden_at         DateTime  @db.Timestamp(6)
-  created_at            DateTime? @default(now()) @db.Timestamp(6)
-  updated_at            DateTime? @default(now()) @db.Timestamp(6)
-
-  // Relations
-  dancers dancers @relation(fields: [dancer_id], references: [id])
-  tenants tenants @relation(fields: [tenant_id], references: [id])
-
-  @@unique([dancer_id, routine_1_id, routine_2_id, tenant_id])
-  @@schema("public")
-}
-
-/// Schedule Review Workflow: Version management for multi-round schedule review
-model schedule_versions {
-  id                        String                        @id @default(dbgenerated("gen_random_uuid()")) @db.Uuid
-  tenant_id                 String                        @db.Uuid
-  competition_id            String                        @db.Uuid
-  version_number            Int
-  status                    String                        @db.VarChar(50)
-  sent_at                   DateTime?                     @db.Timestamptz(6)
-  deadline                  DateTime?                     @db.Timestamptz(6)
-  closed_at                 DateTime?                     @db.Timestamptz(6)
-  sent_by_user_id           String?                       @db.Uuid
-  feedback_window_days      Int?
-  routine_count             Int?
-  notes_count               Int?
-  responding_studios_count  Int?
-  total_studios_count       Int?
-  snapshot_data             Json?
-  major_version             Int                           @default(1)
-  minor_version             Int                           @default(1)
-  is_published_to_studios   Boolean                       @default(false)
-  created_at                DateTime?                     @default(now()) @db.Timestamptz(6)
-  updated_at                DateTime?                     @default(now()) @db.Timestamptz(6)
-
-  competitions              competitions                  @relation(fields: [competition_id], references: [id], onDelete: Cascade)
-  tenants                   tenants                       @relation(fields: [tenant_id], references: [id], onDelete: Cascade)
-  users                     users?                        @relation(fields: [sent_by_user_id], references: [id])
-  schedule_version_snapshots schedule_version_snapshots[]
-
-  @@unique([tenant_id, competition_id, version_number])
-  @@index([competition_id], map: "idx_schedule_versions_competition")
-  @@index([status], map: "idx_schedule_versions_status")
-  @@index([deadline], map: "idx_schedule_versions_deadline")
-  @@schema("public")
-}
-
-/// Schedule Review Workflow: Snapshots of schedule state per version
-model schedule_version_snapshots {
-  id                   String             @id @default(dbgenerated("gen_random_uuid()")) @db.Uuid
-  tenant_id            String             @db.Uuid
-  version_id           String             @db.Uuid
-  entry_id             String             @db.Uuid
-  entry_number         Int?
-  scheduled_day        DateTime?          @db.Date
-  performance_time     DateTime?          @db.Time(6)
-  scheduling_notes     String?
-  has_studio_requests  Boolean?
-  created_at           DateTime?          @default(now()) @db.Timestamptz(6)
-
-  schedule_versions    schedule_versions  @relation(fields: [version_id], references: [id], onDelete: Cascade)
-  competition_entries  competition_entries @relation(fields: [entry_id], references: [id], onDelete: Cascade)
-  tenants              tenants            @relation(fields: [tenant_id], references: [id], onDelete: Cascade)
-
-  @@index([version_id], map: "idx_snapshots_version")
-  @@index([entry_id], map: "idx_snapshots_entry")
-  @@schema("public")
-}
-
-/// Break requests from judges during live competition
-model break_requests {
-  id                         String    @id @default(dbgenerated("gen_random_uuid()")) @db.Uuid
-  competition_id             String    @db.Uuid
-  judge_id                   String    @db.Uuid
-  tenant_id                  String    @db.Uuid
-  requested_duration_minutes Int
-  status                     String    @default("pending") @db.VarChar(50)
-  request_reason             String?   @db.VarChar(500)
-  responded_by               String?   @db.Uuid
-  responded_at               DateTime? @db.Timestamptz(6)
-  deny_reason                String?   @db.VarChar(255)
-  scheduled_start_time       DateTime? @db.Timestamptz(6)
-  actual_start_time          DateTime? @db.Timestamptz(6)
-  actual_end_time            DateTime? @db.Timestamptz(6)
-  actual_duration_minutes    Int?
-  requested_at               DateTime  @default(now()) @db.Timestamptz(6)
-  created_at                 DateTime  @default(now()) @db.Timestamptz(6)
-  updated_at                 DateTime  @default(now()) @db.Timestamptz(6)
-
-  competitions    competitions @relation(fields: [competition_id], references: [id], onDelete: Cascade)
-  judges          judges       @relation(fields: [judge_id], references: [id], onDelete: Cascade)
-  tenants         tenants      @relation(fields: [tenant_id], references: [id], onDelete: Cascade)
-  schedule_breaks schedule_breaks[]
-
-  @@index([competition_id])
-  @@index([judge_id])
-  @@index([status])
-  @@schema("public")
-}
-
-/// Scheduled breaks in live competition
-model schedule_breaks {
-  id                      String    @id @default(dbgenerated("gen_random_uuid()")) @db.Uuid
-  competition_id          String    @db.Uuid
-  tenant_id               String    @db.Uuid
-  insert_after_entry_id   String?   @db.Uuid
-  day_number              Int?
-  position_in_day         Int?
-  duration_minutes        Int
-  break_type              String    @default("standard") @db.VarChar(50)
-  reason                  String?   @db.VarChar(255)
-  title                   String?   @db.VarChar(100)
-  status                  String    @default("scheduled") @db.VarChar(50)
-  scheduled_start_time    DateTime? @db.Timestamptz(6)
-  actual_start_time       DateTime? @db.Timestamptz(6)
-  actual_end_time         DateTime? @db.Timestamptz(6)
-  actual_duration_minutes Int?
-  created_by              String?   @db.Uuid
-  break_request_id        String?   @db.Uuid
-  created_at              DateTime  @default(now()) @db.Timestamptz(6)
-  updated_at              DateTime  @default(now()) @db.Timestamptz(6)
-
-  competitions    competitions     @relation(fields: [competition_id], references: [id], onDelete: Cascade)
-  tenants         tenants          @relation(fields: [tenant_id], references: [id], onDelete: Cascade)
-  break_requests  break_requests?  @relation(fields: [break_request_id], references: [id], onDelete: SetNull)
-
-  @@index([competition_id])
-  @@index([break_request_id])
-  @@schema("public")
-}
-
-/// Live competition state for Game Day mode
-model live_competition_state {
-  id                          String    @id @default(dbgenerated("gen_random_uuid()")) @db.Uuid
-  competition_id              String    @db.Uuid
-  tenant_id                   String    @db.Uuid
-  competition_state           String    @db.VarChar(50)
-  current_entry_id            String?   @db.Uuid
-  current_entry_state         String?   @db.VarChar(50)
-  current_entry_started_at    DateTime? @db.Timestamptz(6)
-  playback_state              String?   @db.VarChar(50)
-  playback_position_ms        Int?
-  playback_started_at         DateTime? @db.Timestamptz(6)
-  schedule_delay_minutes      Int?      @default(0)
-  originally_scheduled_end_time DateTime? @db.Timestamptz(6)
-  projected_end_time          DateTime? @db.Timestamptz(6)
-  judges_can_see_scores       Boolean?  @default(false)
-  day_number                  Int?
-  session_number              Int?
-  operating_date              DateTime? @db.Date
-  live_mode_started_at        DateTime? @db.Timestamptz(6)
-  live_mode_ended_at          DateTime? @db.Timestamptz(6)
-  paused_at                   DateTime? @db.Timestamptz(6)
-  last_sync_at                DateTime? @db.Timestamptz(6)
-  // Game Day Audio Control fields (PRD Phase 1)
-  audio_state                 String?   @default("stopped")
-  audio_position_ms           Int?      @default(0)
-  audio_started_at            DateTime? @db.Timestamptz(6)
-  linked_mode                 Boolean?  @default(true)
-  backstage_control_enabled   Boolean?  @default(true)
-  created_at                  DateTime  @default(now()) @db.Timestamptz(6)
-  updated_at                  DateTime  @default(now()) @db.Timestamptz(6)
-
-  competitions        competitions        @relation(fields: [competition_id], references: [id], onDelete: Cascade)
-  tenants             tenants             @relation(fields: [tenant_id], references: [id], onDelete: Cascade)
-  competition_entries competition_entries? @relation(fields: [current_entry_id], references: [id], onDelete: SetNull)
-
-  @@unique([competition_id])
-  @@index([tenant_id])
-  @@schema("public")
 }